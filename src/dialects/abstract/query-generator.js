'use strict';

import isPlainObject from 'lodash/isPlainObject';
import NodeUtil from 'node:util';
import { isString } from '../../utils';
import { isModelStatic } from '../../utils/model-utils';
import { injectReplacements } from '../../utils/sql';

const util = require('util');
const _ = require('lodash');
const crypto = require('crypto');

const Utils = require('../../utils');
const deprecations = require('../../utils/deprecations');
const SqlString = require('../../sql-string');
const DataTypes = require('../../data-types');
const { Model } = require('../../model');
const { Association } = require('../../associations/base');
const { BelongsTo } = require('../../associations/belongs-to');
const { BelongsToMany } = require('../../associations/belongs-to-many');
const { HasMany } = require('../../associations/has-many');
const { Op } = require('../../operators');
const sequelizeError = require('../../errors');
const { IndexHints } = require('../../index-hints');
const { _validateIncludedElements } = require('../../model-internals');

/**
 * List of possible options listed in {@link CreateDatabaseQueryOptions}.
 * It is used to validate the options passed to {@link QueryGenerator#createDatabaseQuery},
 * as not all of them are supported by all dialects.
 */
export const CREATE_DATABASE_QUERY_SUPPORTABLE_OPTION = new Set(['collate', 'charset', 'encoding', 'ctype', 'template']);
export const CREATE_SCHEMA_QUERY_SUPPORTABLE_OPTION = new Set(['collate', 'charset']);
export const LIST_SCHEMAS_QUERY_SUPPORTABLE_OPTION = new Set(['skip']);

/**
 * Abstract Query Generator
 *
 * @private
 */
export class AbstractQueryGenerator {
  constructor(options) {
    if (!options.sequelize) {
      throw new Error('QueryGenerator initialized without options.sequelize');
    }

    if (!options.dialect) {
      throw new Error('QueryGenerator initialized without options.dialect');
    }

    this.sequelize = options.sequelize;
    this.options = options.sequelize.options;
    this.dialect = options.dialect;

    // wrap quoteIdentifier with common logic
    this._initQuoteIdentifier();
  }

<<<<<<< HEAD
  extractTableDetails(tableNameOrModel, options) {
    const tableNameObject = isModelStatic(tableNameOrModel) ? tableNameOrModel.getTableName()
      : isString(tableNameOrModel) ? { tableName: tableNameOrModel }
      : tableNameOrModel;

    if (!isPlainObject(tableNameObject)) {
      throw new Error(`Invalid input received, got ${NodeUtil.inspect(tableNameOrModel)}, expected a Model Class, a TableNameWithSchema object, or a table name string`);
    }
=======
  createDatabaseQuery() {
    if (this.dialect.supports.multiDatabases) {
      throw new Error(`${this.dialect.name} declares supporting databases but createDatabaseQuery is not implemented.`);
    }

    throw new Error(`Databases are not supported in ${this.dialect.name}.`);
  }

  dropDatabaseQuery() {
    if (this.dialect.supports.multiDatabases) {
      throw new Error(`${this.dialect.name} declares supporting databases but dropDatabaseQuery is not implemented.`);
    }

    throw new Error(`Databases are not supported in ${this.dialect.name}.`);
  }

  listDatabasesQuery() {
    if (this.dialect.supports.multiDatabases) {
      throw new Error(`${this.dialect.name} declares supporting databases but listDatabasesQuery is not implemented.`);
    }

    throw new Error(`Databases are not supported in ${this.dialect.name}.`);
  }

  extractTableDetails(tableName, options) {
    options = options || {};
    tableName = tableName || {};
>>>>>>> 27beae87

    return {
      ...tableNameObject,
      schema: options?.schema || tableNameObject.schema || this.options.schema || this._dialect.getDefaultSchema(),
      delimiter: options?.delimiter || tableNameObject.delimiter || '.',
    };
  }

  /**
   * @deprecated use extractTableDetails instead
   *
   * @param {unknown} param
   */
  addSchema(param) {
    if (!param._schema) {
      return param.tableName || param;
    }

    return {
      tableName: param.tableName || param,
      table: param.tableName || param,
      name: param.name || param,
      schema: param._schema,
      delimiter: param._schemaDelimiter || '.',
      toString() {
        throw new Error('toString should not be called on TableNameWithSchema, you are escaping the table identifier incorrectly');
      },
    };
  }

  createSchemaQuery() {
    if (this.dialect.supports.schemas) {
      throw new Error(`${this.dialect.name} declares supporting schema but createSchemaQuery is not implemented.`);
    }

    throw new Error(`Schemas are not supported in ${this.dialect.name}.`);
  }

  dropSchemaQuery() {
    if (this.dialect.supports.schemas) {
      throw new Error(`${this.dialect.name} declares supporting schema but dropSchemaQuery is not implemented.`);
    }

    throw new Error(`Schemas are not supported in ${this.dialect.name}.`);
  }

  listSchemasQuery() {
    if (this.dialect.supports.schemas) {
      throw new Error(`${this.dialect.name} declares supporting schema but listSchemasQuery is not implemented.`);
    }

    throw new Error(`Schemas are not supported in ${this.dialect.name}.`);
  }

  describeTableQuery(tableName, schema, schemaDelimiter) {
    const table = this.quoteTable(
      this.addSchema({
        tableName,
        _schema: schema,
        _schemaDelimiter: schemaDelimiter,
      }),
    );

    return `DESCRIBE ${table};`;
  }

  dropTableQuery(tableName, options) {
    tableName = this.extractTableDetails(tableName, options);

    return `DROP TABLE IF EXISTS ${this.quoteTable(tableName)};`;
  }

  renameTableQuery(before, after) {
    return `ALTER TABLE ${this.quoteTable(before)} RENAME TO ${this.quoteTable(after)};`;
  }

  /**
   * Returns an insert into command
   *
   * @param {string} table
   * @param {object} valueHash       attribute value pairs
   * @param {object} modelAttributes
   * @param {object} [options]
   *
   * @private
   */
  insertQuery(table, valueHash, modelAttributes, options) {
    options = options || {};
    _.defaults(options, this.options);

    const modelAttributeMap = {};
    const bind = Object.create(null);
    const fields = [];
    const returningModelAttributes = [];
    const values = [];
    const quotedTable = this.quoteTable(table);
    const bindParam = options.bindParam === undefined ? this.bindParam(bind) : options.bindParam;
    let query;
    let valueQuery = '';
    let emptyQuery = '';
    let outputFragment = '';
    let returningFragment = '';
    let identityWrapperRequired = false;
    let tmpTable = ''; // tmpTable declaration for trigger

    if (modelAttributes) {
      _.each(modelAttributes, (attribute, key) => {
        modelAttributeMap[key] = attribute;
        if (attribute.field) {
          modelAttributeMap[attribute.field] = attribute;
        }
      });
    }

    if (this.dialect.supports['DEFAULT VALUES']) {
      emptyQuery += ' DEFAULT VALUES';
    } else if (this.dialect.supports['VALUES ()']) {
      emptyQuery += ' VALUES ()';
    }

    if (this.dialect.supports.returnValues && options.returning) {
      const returnValues = this.generateReturnValues(modelAttributes, options);

      returningModelAttributes.push(...returnValues.returnFields);
      returningFragment = returnValues.returningFragment;
      tmpTable = returnValues.tmpTable || '';
      outputFragment = returnValues.outputFragment || '';
    }

    if (_.get(this, ['sequelize', 'options', 'dialectOptions', 'prependSearchPath']) || options.searchPath) {
      // Not currently supported with search path (requires output of multiple queries)
      options.bindParam = false;
    }

    if (this.dialect.supports.EXCEPTION && options.exception) {
      // Not currently supported with bind parameters (requires output of multiple queries)
      options.bindParam = false;
    }

    valueHash = Utils.removeNullishValuesFromHash(valueHash, this.options.omitNull);
    for (const key in valueHash) {
      if (Object.prototype.hasOwnProperty.call(valueHash, key)) {
        const value = valueHash[key];
        fields.push(this.quoteIdentifier(key));

        // SERIALS' can't be NULL in postgresql, use DEFAULT where supported
        if (modelAttributeMap && modelAttributeMap[key] && modelAttributeMap[key].autoIncrement === true && value == null) {
          if (!this.dialect.supports.autoIncrement.defaultValue) {
            fields.splice(-1, 1);
          } else if (this.dialect.supports.DEFAULT) {
            values.push('DEFAULT');
          } else {
            values.push(this.escape(null));
          }
        } else {
          if (modelAttributeMap && modelAttributeMap[key] && modelAttributeMap[key].autoIncrement === true) {
            identityWrapperRequired = true;
          }

          if (value instanceof Utils.SequelizeMethod || options.bindParam === false) {
            values.push(this.escape(value, modelAttributeMap && modelAttributeMap[key] || undefined, { context: 'INSERT', replacements: options.replacements }));
          } else {
            values.push(this.format(value, modelAttributeMap && modelAttributeMap[key] || undefined, { context: 'INSERT' }, bindParam));
          }
        }
      }
    }

    let onDuplicateKeyUpdate = '';

    // `options.updateOnDuplicate` is the list of field names to update if a duplicate key is hit during the insert.  It
    // contains just the field names.  This option is _usually_ explicitly set by the corresponding query-interface
    // upsert function.
    if (this.dialect.supports.inserts.updateOnDuplicate && options.updateOnDuplicate) {
      if (this.dialect.supports.inserts.updateOnDuplicate === ' ON CONFLICT DO UPDATE SET') { // postgres / sqlite
        // If no conflict target columns were specified, use the primary key names from options.upsertKeys
        const conflictKeys = options.upsertKeys.map(attr => this.quoteIdentifier(attr));
        const updateKeys = options.updateOnDuplicate.map(attr => `${this.quoteIdentifier(attr)}=EXCLUDED.${this.quoteIdentifier(attr)}`);
        onDuplicateKeyUpdate = ` ON CONFLICT (${conflictKeys.join(',')})`;
        // if update keys are provided, then apply them here.  if there are no updateKeys provided, then do not try to
        // do an update.  Instead, fall back to DO NOTHING.
        onDuplicateKeyUpdate += _.isEmpty(updateKeys) ? ' DO NOTHING ' : ` DO UPDATE SET ${updateKeys.join(',')}`;
      } else {
        const valueKeys = options.updateOnDuplicate.map(attr => `${this.quoteIdentifier(attr)}=VALUES(${this.quoteIdentifier(attr)})`);
        // the rough equivalent to ON CONFLICT DO NOTHING in mysql, etc is ON DUPLICATE KEY UPDATE id = id
        // So, if no update values were provided, fall back to the identifier columns provided in the upsertKeys array.
        // This will be the primary key in most cases, but it could be some other constraint.
        if (_.isEmpty(valueKeys) && options.upsertKeys) {
          valueKeys.push(...options.upsertKeys.map(attr => `${this.quoteIdentifier(attr)}=${this.quoteIdentifier(attr)}`));
        }

        // edge case... but if for some reason there were no valueKeys, and there were also no upsertKeys... then we
        // can no longer build the requested query without a syntax error.  Let's throw something more graceful here
        // so the devs know what the problem is.
        if (_.isEmpty(valueKeys)) {
          throw new Error('No update values found for ON DUPLICATE KEY UPDATE clause, and no identifier fields could be found to use instead.');
        }

        onDuplicateKeyUpdate += `${this.dialect.supports.inserts.updateOnDuplicate} ${valueKeys.join(',')}`;
      }
    }

    const replacements = {
      ignoreDuplicates: options.ignoreDuplicates ? this.dialect.supports.inserts.ignoreDuplicates : '',
      onConflictDoNothing: options.ignoreDuplicates ? this.dialect.supports.inserts.onConflictDoNothing : '',
      attributes: fields.join(','),
      output: outputFragment,
      values: values.join(','),
      tmpTable,
    };

    valueQuery = `${tmpTable}INSERT${replacements.ignoreDuplicates} INTO ${quotedTable} (${replacements.attributes})${replacements.output} VALUES (${replacements.values})${onDuplicateKeyUpdate}${replacements.onConflictDoNothing}${valueQuery}`;
    emptyQuery = `${tmpTable}INSERT${replacements.ignoreDuplicates} INTO ${quotedTable}${replacements.output}${onDuplicateKeyUpdate}${replacements.onConflictDoNothing}${emptyQuery}`;

    // Mostly for internal use, so we expect the user to know what he's doing!
    // pg_temp functions are private per connection, so we never risk this function interfering with another one.
    if (this.dialect.supports.EXCEPTION && options.exception) {
      const dropFunction = 'DROP FUNCTION IF EXISTS pg_temp.testfunc()';

      if (returningModelAttributes.length === 0) {
        returningModelAttributes.push('*');
      }

      const delimiter = `$func_${crypto.randomUUID().replace(/-/g, '')}$`;
      const selectQuery = `SELECT (testfunc.response).${returningModelAttributes.join(', (testfunc.response).')}, testfunc.sequelize_caught_exception FROM pg_temp.testfunc();`;

      options.exception = 'WHEN unique_violation THEN GET STACKED DIAGNOSTICS sequelize_caught_exception = PG_EXCEPTION_DETAIL;';
      valueQuery = `CREATE OR REPLACE FUNCTION pg_temp.testfunc(OUT response ${quotedTable}, OUT sequelize_caught_exception text) RETURNS RECORD AS ${delimiter} BEGIN ${valueQuery} RETURNING * INTO response; EXCEPTION ${options.exception} END ${delimiter} LANGUAGE plpgsql; ${selectQuery} ${dropFunction}`;
    } else {
      valueQuery += returningFragment;
      emptyQuery += returningFragment;
    }

    query = `${`${replacements.attributes.length > 0 ? valueQuery : emptyQuery}`.trim()};`;
    if (this.dialect.supports.finalTable) {
      query = `SELECT * FROM FINAL TABLE (${replacements.attributes.length > 0 ? valueQuery : emptyQuery});`;
    }

    if (identityWrapperRequired && this.dialect.supports.autoIncrement.identityInsert) {
      query = `SET IDENTITY_INSERT ${quotedTable} ON; ${query} SET IDENTITY_INSERT ${quotedTable} OFF;`;
    }

    // Used by Postgres upsertQuery and calls to here with options.exception set to true
    const result = { query };
    if (options.bindParam !== false) {
      result.bind = bind;
    }

    return result;
  }

  /**
   * Returns an insert into command for multiple values.
   *
   * @param {string} tableName
   * @param {object} fieldValueHashes
   * @param {object} options
   * @param {object} fieldMappedAttributes
   *
   * @private
   */
  bulkInsertQuery(tableName, fieldValueHashes, options, fieldMappedAttributes) {
    options = options || {};
    fieldMappedAttributes = fieldMappedAttributes || {};

    const tuples = [];
    const serials = {};
    const allAttributes = [];
    let onDuplicateKeyUpdate = '';

    for (const fieldValueHash of fieldValueHashes) {
      _.forOwn(fieldValueHash, (value, key) => {
        if (!allAttributes.includes(key)) {
          allAttributes.push(key);
        }

        if (
          fieldMappedAttributes[key]
          && fieldMappedAttributes[key].autoIncrement === true
        ) {
          serials[key] = true;
        }
      });
    }

    for (const fieldValueHash of fieldValueHashes) {
      const values = allAttributes.map(key => {
        if (
          this.dialect.supports.bulkDefault
          && serials[key] === true
        ) {
          // fieldValueHashes[key] ?? 'DEFAULT'
          return fieldValueHash[key] != null ? fieldValueHash[key] : 'DEFAULT';
        }

        return this.escape(fieldValueHash[key], fieldMappedAttributes[key], { context: 'INSERT', replacements: options.replacements });
      });

      tuples.push(`(${values.join(',')})`);
    }

    // `options.updateOnDuplicate` is the list of field names to update if a duplicate key is hit during the insert.  It
    // contains just the field names.  This option is _usually_ explicitly set by the corresponding query-interface
    // upsert function.
    if (this.dialect.supports.inserts.updateOnDuplicate && options.updateOnDuplicate) {
      if (this.dialect.supports.inserts.updateOnDuplicate === ' ON CONFLICT DO UPDATE SET') { // postgres / sqlite
        // If no conflict target columns were specified, use the primary key names from options.upsertKeys
        const conflictKeys = options.upsertKeys.map(attr => this.quoteIdentifier(attr));
        const updateKeys = options.updateOnDuplicate.map(attr => `${this.quoteIdentifier(attr)}=EXCLUDED.${this.quoteIdentifier(attr)}`);
        onDuplicateKeyUpdate = ` ON CONFLICT (${conflictKeys.join(',')}) DO UPDATE SET ${updateKeys.join(',')}`;
      } else { // mysql / maria
        const valueKeys = options.updateOnDuplicate.map(attr => `${this.quoteIdentifier(attr)}=VALUES(${this.quoteIdentifier(attr)})`);
        onDuplicateKeyUpdate = `${this.dialect.supports.inserts.updateOnDuplicate} ${valueKeys.join(',')}`;
      }
    }

    const ignoreDuplicates = options.ignoreDuplicates ? this.dialect.supports.inserts.ignoreDuplicates : '';
    const attributes = allAttributes.map(attr => this.quoteIdentifier(attr)).join(',');
    const onConflictDoNothing = options.ignoreDuplicates ? this.dialect.supports.inserts.onConflictDoNothing : '';
    let returning = '';

    if (this.dialect.supports.returnValues && options.returning) {
      const returnValues = this.generateReturnValues(fieldMappedAttributes, options);

      returning += returnValues.returningFragment;
    }

    return Utils.joinSQLFragments([
      'INSERT',
      ignoreDuplicates,
      'INTO',
      this.quoteTable(tableName),
      `(${attributes})`,
      'VALUES',
      tuples.join(','),
      onDuplicateKeyUpdate,
      onConflictDoNothing,
      returning,
      ';',
    ]);
  }

  /**
   * Returns an update query
   *
   * @param {string} tableName
   * @param {object} attrValueHash
   * @param {object} where A hash with conditions (e.g. {name: 'foo'}) OR an ID as integer
   * @param {object} options
   * @param {object} columnDefinitions
   *
   * @private
   */
  updateQuery(tableName, attrValueHash, where, options, columnDefinitions) {
    options = options || {};
    _.defaults(options, this.options);

    attrValueHash = Utils.removeNullishValuesFromHash(attrValueHash, options.omitNull, options);

    const values = [];
    const bind = Object.create(null);
    const modelAttributeMap = {};
    let outputFragment = '';
    let tmpTable = ''; // tmpTable declaration for trigger
    let suffix = '';

    if (_.get(this, ['sequelize', 'options', 'dialectOptions', 'prependSearchPath']) || options.searchPath) {
      // Not currently supported with search path (requires output of multiple queries)
      options.bindParam = false;
    }

    const bindParam = options.bindParam === undefined ? this.bindParam(bind) : options.bindParam;

    if (this.dialect.supports['LIMIT ON UPDATE'] && options.limit && this.dialect.name !== 'mssql' && this.dialect.name !== 'db2') {
      suffix = ` LIMIT ${this.escape(options.limit, undefined, options)} `;
    }

    if (this.dialect.supports.returnValues && options.returning) {
      const returnValues = this.generateReturnValues(columnDefinitions, options);

      suffix += returnValues.returningFragment;
      tmpTable = returnValues.tmpTable || '';
      outputFragment = returnValues.outputFragment || '';

      // ensure that the return output is properly mapped to model fields.
      if (!this.dialect.supports.returnValues.output && options.returning) {
        options.mapToModel = true;
      }
    }

    if (columnDefinitions) {
      _.each(columnDefinitions, (attribute, key) => {
        modelAttributeMap[key] = attribute;
        if (attribute.field) {
          modelAttributeMap[attribute.field] = attribute;
        }
      });
    }

    for (const key in attrValueHash) {
      if (modelAttributeMap && modelAttributeMap[key]
        && modelAttributeMap[key].autoIncrement === true
        && !this.dialect.supports.autoIncrement.update) {
        // not allowed to update identity column
        continue;
      }

      const value = attrValueHash[key];

      if (value instanceof Utils.SequelizeMethod || options.bindParam === false) {
        values.push(`${this.quoteIdentifier(key)}=${this.escape(value, modelAttributeMap && modelAttributeMap[key] || undefined, { context: 'UPDATE', replacements: options.replacements })}`);
      } else {
        values.push(`${this.quoteIdentifier(key)}=${this.format(value, modelAttributeMap && modelAttributeMap[key] || undefined, { context: 'UPDATE' }, bindParam)}`);
      }
    }

    const whereOptions = { ...options, bindParam };

    if (values.length === 0) {
      return { query: '' };
    }

    const query = `${tmpTable}UPDATE ${this.quoteTable(tableName)} SET ${values.join(',')}${outputFragment} ${this.whereQuery(where, whereOptions)}${suffix}`.trim();

    // Used by Postgres upsertQuery and calls to here with options.exception set to true
    const result = { query };
    if (options.bindParam !== false) {
      result.bind = bind;
    }

    return result;
  }

  /**
   * Returns an update query using arithmetic operator
   *
   * @param {string} operator                    String with the arithmetic operator (e.g. '+' or '-')
   * @param {string} tableName                   Name of the table
   * @param {object} where                       A plain-object with conditions (e.g. {name: 'foo'}) OR an ID as integer
   * @param {object} incrementAmountsByField     A plain-object with attribute-value-pairs
   * @param {object} extraAttributesToBeUpdated  A plain-object with attribute-value-pairs
   * @param {object} options
   *
   * @private
   */
  arithmeticQuery(operator, tableName, where, incrementAmountsByField, extraAttributesToBeUpdated, options) {
    // TODO: this method should delegate to `updateQuery`

    options = options || {};
    _.defaults(options, { returning: true });

    const replacementOptions = _.pick(options, ['replacements']);

    extraAttributesToBeUpdated = Utils.removeNullishValuesFromHash(extraAttributesToBeUpdated, this.options.omitNull);

    let outputFragment = '';
    let returningFragment = '';

    if (this.dialect.supports.returnValues && options.returning) {
      const returnValues = this.generateReturnValues(null, options);

      outputFragment = returnValues.outputFragment;
      returningFragment = returnValues.returningFragment;
    }

    const updateSetSqlFragments = [];
    for (const field in incrementAmountsByField) {
      const incrementAmount = incrementAmountsByField[field];
      const quotedField = this.quoteIdentifier(field);
      const escapedAmount = this.escape(incrementAmount, undefined, replacementOptions);
      updateSetSqlFragments.push(`${quotedField}=${quotedField}${operator} ${escapedAmount}`);
    }

    for (const field in extraAttributesToBeUpdated) {
      const newValue = extraAttributesToBeUpdated[field];
      const quotedField = this.quoteIdentifier(field);
      const escapedValue = this.escape(newValue, undefined, replacementOptions);
      updateSetSqlFragments.push(`${quotedField}=${escapedValue}`);
    }

    return Utils.joinSQLFragments([
      'UPDATE',
      this.quoteTable(tableName),
      'SET',
      updateSetSqlFragments.join(','),
      outputFragment,
      this.whereQuery(where, replacementOptions),
      returningFragment,
    ]);
  }

  /*
    Returns an add index query.
    Parameters:
      - tableName -> Name of an existing table, possibly with schema.
      - options:
        - type: UNIQUE|FULLTEXT|SPATIAL
        - name: The name of the index. Default is <table>_<attr1>_<attr2>
        - fields: An array of attributes as string or as hash.
                  If the attribute is a hash, it must have the following content:
                  - name: The name of the attribute/column
                  - length: An integer. Optional
                  - order: 'ASC' or 'DESC'. Optional
        - parser
        - using
        - operator
        - concurrently: Pass CONCURRENT so other operations run while the index is created
      - rawTablename, the name of the table, without schema. Used to create the name of the index
   @private
  */
  addIndexQuery(tableName, attributes, options, rawTablename) {
    options = options || {};

    if (!Array.isArray(attributes)) {
      options = attributes;
      attributes = undefined;
    } else {
      options.fields = attributes;
    }

    options.prefix = options.prefix || rawTablename || tableName;
    if (options.prefix && typeof options.prefix === 'string') {
      options.prefix = options.prefix.replace(/\./g, '_');
      options.prefix = options.prefix.replace(/("|')/g, '');
    }

    const fieldsSql = options.fields.map(field => {
      if (field instanceof Utils.SequelizeMethod) {
        return this.handleSequelizeMethod(field);
      }

      if (typeof field === 'string') {
        field = {
          name: field,
        };
      }

      let result = '';

      if (field.attribute) {
        field.name = field.attribute;
      }

      if (!field.name) {
        throw new Error(`The following index field has no name: ${util.inspect(field)}`);
      }

      result += this.quoteIdentifier(field.name);

      if (this.dialect.supports.index.collate && field.collate) {
        result += ` COLLATE ${this.quoteIdentifier(field.collate)}`;
      }

      if (this.dialect.supports.index.operator) {
        const operator = field.operator || options.operator;
        if (operator) {
          result += ` ${operator}`;
        }
      }

      if (this.dialect.supports.index.length > 0 && field.length > 0) {
        result += `(${field.length})`;
      }

      if (field.order) {
        result += ` ${field.order}`;
      }

      return result;
    });

    if (!options.name) {
      // Mostly for cases where addIndex is called directly by the user without an options object (for example in migrations)
      // All calls that go through sequelize should already have a name
      options = Utils.nameIndex(options, options.prefix);
    }

    options = Model._conformIndex(options);

    if (!this.dialect.supports.index.type) {
      delete options.type;
    }

    if (options.where) {
      options.where = this.whereQuery(options.where);
    }

    const escapedTableName = typeof tableName === 'string' ? this.quoteIdentifiers(tableName) : this.quoteTable(tableName);

    const concurrently = this.dialect.supports.index.concurrently && options.concurrently ? 'CONCURRENTLY' : undefined;
    let ind;
    if (this.dialect.supports.indexViaAlter) {
      ind = [
        'ALTER TABLE',
        escapedTableName,
        concurrently,
        'ADD',
      ];
    } else {
      ind = ['CREATE'];
    }

    // DB2 incorrectly scopes the index if we don't specify the schema name,
    // which will cause it to error if another schema contains a table that uses an index with an identical name
    const escapedIndexName = tableName.schema && this.dialect.name === 'db2'
      // 'quoteTable' isn't the best name: it quotes any identifier.
      // in this case, the goal is to produce '"schema_name"."index_name"' to scope the index in this schema
      ? this.quoteTable({
        schema: tableName.schema,
        tableName: options.name,
      })
      : this.quoteIdentifiers(options.name);

    ind = ind.concat(
      options.unique ? 'UNIQUE' : '',
      options.type, 'INDEX',
      !this.dialect.supports.indexViaAlter ? concurrently : undefined,
      escapedIndexName,
      this.dialect.supports.index.using === 1 && options.using ? `USING ${options.using}` : '',
      !this.dialect.supports.indexViaAlter ? `ON ${escapedTableName}` : undefined,
      this.dialect.supports.index.using === 2 && options.using ? `USING ${options.using}` : '',
      `(${fieldsSql.join(', ')})`,
      this.dialect.supports.index.parser && options.parser ? `WITH PARSER ${options.parser}` : undefined,
      this.dialect.supports.index.where && options.where ? options.where : undefined,
    );

    return _.compact(ind).join(' ');
  }

  addConstraintQuery(tableName, options) {
    if (typeof tableName === 'string') {
      tableName = this.quoteIdentifiers(tableName);
    } else {
      tableName = this.quoteTable(tableName);
    }

    return Utils.joinSQLFragments([
      'ALTER TABLE',
      tableName,
      'ADD',
      this.getConstraintSnippet(tableName, options || {}),
      ';',
    ]);
  }

  getConstraintSnippet(tableName, options) {
    let constraintSnippet;
    let constraintName;

    const fieldsSql = options.fields.map(field => {
      if (typeof field === 'string') {
        return this.quoteIdentifier(field);
      }

      if (field instanceof Utils.SequelizeMethod) {
        return this.handleSequelizeMethod(field);
      }

      if (field.attribute) {
        field.name = field.attribute;
      }

      if (!field.name) {
        throw new Error(`The following index field has no name: ${field}`);
      }

      return this.quoteIdentifier(field.name);
    });

    const fieldsSqlQuotedString = fieldsSql.join(', ');
    const fieldsSqlString = fieldsSql.join('_');

    switch (options.type.toUpperCase()) {
      case 'UNIQUE':
        constraintName = this.quoteIdentifier(options.name || `${tableName}_${fieldsSqlString}_uk`);
        constraintSnippet = `CONSTRAINT ${constraintName} UNIQUE (${fieldsSqlQuotedString})`;
        break;
      case 'CHECK':
        options.where = this.whereItemsQuery(options.where);
        constraintName = this.quoteIdentifier(options.name || `${tableName}_${fieldsSqlString}_ck`);
        constraintSnippet = `CONSTRAINT ${constraintName} CHECK (${options.where})`;
        break;
      case 'DEFAULT':
        if (options.defaultValue === undefined) {
          throw new Error('Default value must be specified for DEFAULT CONSTRAINT');
        }

        if (this.dialect.name !== 'mssql') {
          throw new Error('Default constraints are supported only for MSSQL dialect.');
        }

        constraintName = this.quoteIdentifier(options.name || `${tableName}_${fieldsSqlString}_df`);
        constraintSnippet = `CONSTRAINT ${constraintName} DEFAULT (${this.escape(options.defaultValue, undefined, options)}) FOR ${fieldsSql[0]}`;
        break;
      case 'PRIMARY KEY':
        constraintName = this.quoteIdentifier(options.name || `${tableName}_${fieldsSqlString}_pk`);
        constraintSnippet = `CONSTRAINT ${constraintName} PRIMARY KEY (${fieldsSqlQuotedString})`;
        break;
      case 'FOREIGN KEY': {
        const references = options.references;
        if (!references || !references.table || !(references.field || references.fields)) {
          throw new Error('references object with table and field must be specified');
        }

        constraintName = this.quoteIdentifier(options.name || `${tableName}_${fieldsSqlString}_${references.table}_fk`);
        const quotedReferences
          = typeof references.field !== 'undefined'
          ? this.quoteIdentifier(references.field)
          : references.fields.map(f => this.quoteIdentifier(f)).join(', ');
        const referencesSnippet = `${this.quoteTable(references.table)} (${quotedReferences})`;
        constraintSnippet = `CONSTRAINT ${constraintName} `;
        constraintSnippet += `FOREIGN KEY (${fieldsSqlQuotedString}) REFERENCES ${referencesSnippet}`;
        if (options.onUpdate) {
          if (!this.dialect.supports.constraints.onUpdate) {
            throw new Error(`Constraint onUpdate is not supported by ${this.dialect.name}`);
          }

          constraintSnippet += ` ON UPDATE ${options.onUpdate.toUpperCase()}`;
        }

        if (options.onDelete) {
          constraintSnippet += ` ON DELETE ${options.onDelete.toUpperCase()}`;
        }

        break;
      }

      default: throw new Error(`${options.type} is invalid.`);
    }

    if (options.deferrable && ['UNIQUE', 'PRIMARY KEY', 'FOREIGN KEY'].includes(options.type.toUpperCase())) {
      constraintSnippet += ` ${this.deferConstraintsQuery(options)}`;
    }

    return constraintSnippet;
  }

  removeConstraintQuery(tableName, constraintName) {
    if (typeof tableName === 'string') {
      tableName = this.quoteIdentifiers(tableName);
    } else {
      tableName = this.quoteTable(tableName);
    }

    return Utils.joinSQLFragments([
      'ALTER TABLE',
      tableName,
      'DROP CONSTRAINT',
      this.quoteIdentifiers(constraintName),
    ]);
  }

  changeColumnsQuery(tableOrModel, columnDefinitions) {
    if (Object.keys(columnDefinitions).length === 0) {
      throw new Error('changeColumnsQuery requires at least one column to be provided.');
    }

    const tableName = this.extractTableDetails(tableOrModel);
    columnDefinitions = _.mapValues(columnDefinitions, attribute => this.sequelize.normalizeAttribute(attribute));

    const columnsSql = [];

    for (const [columnName, columnDefinition] of Object.entries(columnDefinitions)) {
      if ('primaryKey' in columnDefinition) {
        throw new Error('changeColumnsQuery does not support adding or removing a column from the primary key because it would need to drop and recreate the constraint but it does not know whether other columns are already part of the primary key. Use dropConstraint and addConstraint instead.');
      }

      if ('unique' in columnDefinition && columnDefinition.unique !== true) {
        throw new Error('changeColumnsQuery does not support adding or removing a column from a unique index because it would need to drop and recreate the index but it does not know whether other columns are already part of the index. Use dropIndex and addIndex instead.');
      }

      if (('onUpdate' in columnDefinition || 'onDelete' in columnDefinition) && !('references' in columnDefinition)) {
        throw new Error('changeColumnsQuery does not support changing onUpdate or onDelete on their own. Use dropConstraint and addConstraint instead.');
      }

      if (columnDefinition.dropDefaultValue && columnDefinition.defaultValue !== undefined) {
        throw new Error('Cannot use both dropDefaultValue and defaultValue on the same column.');
      }

      const columnSql = this._attributeToChangeColumn(tableName, columnName, columnDefinition);

      if (columnSql) {
        columnsSql.push(columnSql);
      }
    }

    // it is possible for this query to be empty but still valid if the dialect overrides this method.
    // for instance, postgres set comments without using ALTER TABLE,
    // so if the only change is a comment change, this will be empty,
    // but the postgres dialect will add the necessary SET COMMENT statement.
    if (columnsSql.length === 0) {
      return '';
    }

    return `ALTER TABLE ${this.quoteTable(tableName)} ${columnsSql.join(', ')};`;
  }

  /*
    Quote an object based on its type. This is a more general version of quoteIdentifiers
    Strings: should proxy to quoteIdentifiers
    Arrays:
      * Expects array in the form: [<model> (optional), <model> (optional),... String, String (optional)]
        Each <model> can be a model, or an object {model: Model, as: String}, matching include, or an
        association object, or the name of an association.
      * Zero or more models can be included in the array and are used to trace a path through the tree of
        included nested associations. This produces the correct table name for the ORDER BY/GROUP BY SQL
        and quotes it.
      * If a single string is appended to end of array, it is quoted.
        If two strings appended, the 1st string is quoted, the 2nd string unquoted.
    Objects:
      * If raw is set, that value should be returned verbatim, without quoting
      * If fn is set, the string should start with the value of fn, starting paren, followed by
        the values of cols (which is assumed to be an array), quoted and joined with ', ',
        unless they are themselves objects
      * If direction is set, should be prepended

    Currently this function is only used for ordering / grouping columns and Sequelize.col(), but it could
    potentially also be used for other places where we want to be able to call SQL functions (e.g. as default values)
   @private
  */
  quote(collection, parent, connector = '.', options) {
    // init
    const validOrderOptions = [
      'ASC',
      'DESC',
      'ASC NULLS LAST',
      'DESC NULLS LAST',
      'ASC NULLS FIRST',
      'DESC NULLS FIRST',
      'NULLS FIRST',
      'NULLS LAST',
    ];

    // just quote as identifiers if string
    if (typeof collection === 'string') {
      return this.quoteIdentifiers(collection);
    }

    if (Array.isArray(collection)) {
      // iterate through the collection and mutate objects into associations
      collection.forEach((item, index) => {
        const previous = collection[index - 1];
        let previousAssociation;
        let previousModel;

        // set the previous as the parent when previous is undefined or the target of the association
        if (!previous && parent !== undefined) {
          previousModel = parent;
        } else if (previous && previous instanceof Association) {
          previousAssociation = previous;
          previousModel = previous.target;
        }

        // if the previous item is a model, then attempt getting an association
        if (isModelStatic(previousModel)) {
          let model;
          let as;

          if (isModelStatic(item)) {
            // set
            model = item;
          } else if (_.isPlainObject(item) && item.model && isModelStatic(item.model)) {
            // set
            model = item.model;
            as = item.as;
          }

          if (model) {
            // set the as to either the through name or the model name
            if (!as && previousAssociation && previousAssociation instanceof Association && previousAssociation.through?.model === model) {
              // we get here for cases like
              // [manyToManyAssociation, throughModel]
              // "throughModel" must be replaced by the association from the many to many to the through model
              item = previousAssociation.fromSourceToThroughOne;
            } else {
              // get association from previous model
              item = previousModel.getAssociationWithModel(model, as);
            }

            // make sure we have an association
            if (!(item instanceof Association)) {
              throw new TypeError(`Unable to find a valid association between models "${previousModel.name}" and "${model.name}"`);
            }
          }
        }

        if (typeof item === 'string') {
          // get order index
          const orderIndex = validOrderOptions.indexOf(item.toUpperCase());

          // see if this is an order
          if (index > 0 && orderIndex !== -1) {
            item = this.sequelize.literal(` ${validOrderOptions[orderIndex]}`);
          } else if (previousModel && isModelStatic(previousModel)) {
            // only go down this path if we have preivous model and check only once
            if (previousModel.associations !== undefined && previousModel.associations[item]) {
              // convert the item to an association
              item = previousModel.associations[item];
            } else if (previousModel.rawAttributes !== undefined && previousModel.rawAttributes[item] && item !== previousModel.rawAttributes[item].field) {
              // convert the item attribute from its alias
              item = previousModel.rawAttributes[item].field;
            } else if (
              item.includes('.')
              && previousModel.rawAttributes !== undefined
            ) {
              const itemSplit = item.split('.');

              if (previousModel.rawAttributes[itemSplit[0]].type instanceof DataTypes.JSON) {
                // just quote identifiers for now
                const identifier = this.quoteIdentifiers(`${previousModel.name}.${previousModel.rawAttributes[itemSplit[0]].field}`);

                // get path
                const path = itemSplit.slice(1);

                // extract path
                item = this.jsonPathExtractionQuery(identifier, path);

                // literal because we don't want to append the model name when string
                item = this.sequelize.literal(item);
              }
            }
          }
        }

        collection[index] = item;
      });

      // loop through array, adding table names of models to quoted
      const collectionLength = collection.length;
      const tableNames = [];
      let item;
      let i = 0;

      for (i = 0; i < collectionLength - 1; i++) {
        item = collection[i];
        if (typeof item === 'string' || item._modelAttribute || item instanceof Utils.SequelizeMethod) {
          break;
        } else if (item instanceof Association) {
          const previousAssociation = collection[i - 1];

          // BelongsToMany.throughModel are a special case. We want
          //  through model to be loaded under the model's name instead of the association name,
          //  because we want them to be available under the model's name in the entity's data.
          if (previousAssociation instanceof BelongsToMany && item === previousAssociation.fromSourceToThroughOne) {
            tableNames[i] = previousAssociation.throughModel.name;
          } else {
            tableNames[i] = item.as;
          }
        }
      }

      // start building sql
      let sql = '';

      if (i > 0) {
        sql += `${this.quoteIdentifier(tableNames.join(connector))}.`;
      } else if (typeof collection[0] === 'string' && parent) {
        sql += `${this.quoteIdentifier(parent.name)}.`;
      }

      // loop through everything past i and append to the sql
      for (const collectionItem of collection.slice(i)) {
        sql += this.quote(collectionItem, parent, connector, options);
      }

      return sql;
    }

    if (collection._modelAttribute) {
      return `${this.quoteTable(collection.Model.name)}.${this.quoteIdentifier(collection.fieldName)}`;
    }

    if (collection instanceof Utils.SequelizeMethod) {
      return this.handleSequelizeMethod(collection, undefined, undefined, options);
    }

    if (_.isPlainObject(collection) && collection.raw) {
      // simple objects with raw is no longer supported
      throw new Error('The `{raw: "..."}` syntax is no longer supported.  Use `sequelize.literal` instead.');
    }

    throw new Error(`Unknown structure passed to order / group: ${util.inspect(collection)}`);
  }

  _initQuoteIdentifier() {
    this._quoteIdentifier = this.quoteIdentifier;
    this.quoteIdentifier = function quoteIdentifier(identifier, force) {
      if (identifier === '*') {
        return identifier;
      }

      return this._quoteIdentifier(identifier, force);
    };
  }

  /**
   * Adds quotes to identifier
   *
   * @param {string} _identifier
   * @param {boolean} _force
   *
   * @returns {string}
   */
  quoteIdentifier(_identifier, _force) {
    throw new Error(`quoteIdentifier for Dialect "${this.dialect.name}" is not implemented`);
  }

  /**
   * Split a list of identifiers by "." and quote each part.
   *
   * @param {string} identifiers
   *
   * @returns {string}
   */
  quoteIdentifiers(identifiers) {
    if (identifiers.includes('.')) {
      identifiers = identifiers.split('.');

      const head = identifiers.slice(0, -1).join('->');
      const tail = identifiers[identifiers.length - 1];

      return `${this.quoteIdentifier(head)}.${this.quoteIdentifier(tail)}`;
    }

    return this.quoteIdentifier(identifiers);
  }

  quoteAttribute(attribute, model) {
    if (model && attribute in model.rawAttributes) {
      return this.quoteIdentifier(attribute);
    }

    return this.quoteIdentifiers(attribute);
  }

  /**
   * Quote table name with optional alias and schema attribution
   *
   * @param {string|object}  param table string or object
   * @param {string|boolean} alias alias name
   *
   * @returns {string}
   */
  quoteTable(param, alias = false) {
    const tableName = this.extractTableDetails(param);

    if (alias === true) {
      alias = param.as || param.name || param;
    }

<<<<<<< HEAD
    let sql = '';
=======
    if (_.isObject(param)) {
      if (this.dialect.supports.schemas) {
        if (param.schema) {
          table += `${this.quoteIdentifier(param.schema)}.`;
        }
>>>>>>> 27beae87

    if (this._dialect.supports.schemas) {
      if (tableName.schema && tableName.schema !== this._dialect.getDefaultSchema()) {
        sql += `${this.quoteIdentifier(tableName.schema)}.`;
      }

      sql += this.quoteIdentifier(tableName.tableName);
    } else {
      if (tableName.schema && tableName.schema !== this._dialect.getDefaultSchema()) {
        sql += tableName.schema + (tableName.delimiter || '.');
      }

      sql += tableName.tableName;
    }

    if (alias) {
      sql += ` AS ${this.quoteIdentifier(alias)}`;
    }

    return sql;
  }

  /*
    Escape a value (e.g. a string, number or date)
    @private
  */
  escape(value, field, options) {
    options = options || {};

    if (value !== null && value !== undefined) {
      if (value instanceof Utils.SequelizeMethod) {
        return this.handleSequelizeMethod(value, undefined, undefined, { replacements: options.replacements });
      }

      if (field && field.type) {
        this.validate(value, field, options);

        if (field.type.stringify) {
          // Users shouldn't have to worry about these args - just give them a function that takes a single arg
          const simpleEscape = escVal => SqlString.escape(escVal, this.options.timezone, this.dialect.name);

          value = field.type.stringify(value, { escape: simpleEscape, field, timezone: this.options.timezone, operation: options.operation });

          if (field.type.escape === false) {
            // The data-type already did the required escaping
            return value;
          }
        }
      }
    }

    return SqlString.escape(value, this.options.timezone, this.dialect.name);
  }

  bindParam(bind) {
    let i = 0;

    return value => {
      const bindName = `sequelize_${++i}`;

      bind[bindName] = value;

      return `$${bindName}`;
    };
  }

  /*
    Returns a bind parameter representation of a value (e.g. a string, number or date)
    @private
  */
  format(value, field, options, bindParam) {
    options = options || {};

    if (value !== null && value !== undefined) {
      if (value instanceof Utils.SequelizeMethod) {
        throw new TypeError('Cannot pass SequelizeMethod as a bind parameter - use escape instead');
      }

      if (field && field.type) {
        this.validate(value, field, options);

        if (field.type.bindParam) {
          return field.type.bindParam(value, { escape: _.identity, field, timezone: this.options.timezone, operation: options.operation, bindParam });
        }
      }
    }

    return bindParam(value);
  }

  /*
    Validate a value against a field specification
    @private
  */
  validate(value, field, options) {
    if (this.typeValidation && field.type.validate && value) {
      try {
        if (options.isList && Array.isArray(value)) {
          for (const item of value) {
            field.type.validate(item, options);
          }
        } else {
          field.type.validate(value, options);
        }
      } catch (error) {
        if (error instanceof sequelizeError.ValidationError) {
          error.errors.push(new sequelizeError.ValidationErrorItem(
            error.message,
            'Validation error',
            field.fieldName,
            value,
            null,
            `${field.type.key} validator`,
          ));
        }

        throw error;
      }
    }
  }

  isIdentifierQuoted(identifier) {
    return /^\s*(?:(["'`])(?:(?!\1).|\1{2})*\1\.?)+\s*$/i.test(identifier);
  }

  /**
   * Generates an SQL query that extract JSON property of given path.
   *
   * @param   {string}               _column   The JSON column
   * @param   {string|Array<string>} [_path]   The path to extract (optional)
   * @param   {boolean}              [_isJson] The value is JSON use alt symbols (optional)
   * @returns {string}                        The generated sql query
   * @private
   */
  jsonPathExtractionQuery(_column, _path, _isJson) {
    throw new Error(`JSON operations are not supported in ${this.dialect.name}`);
  }

  /*
    Returns a query for selecting elements in the table <tableName>.
    Options:
      - attributes -> An array of attributes (e.g. ['name', 'birthday']). Default: *
      - where -> A hash with conditions (e.g. {name: 'foo'})
                 OR an ID as integer
      - order -> e.g. 'id DESC'
      - group
      - limit -> The maximum count you want to get.
      - offset -> An offset value to start from. Only useable with limit!
   @private
  */
  selectQuery(tableName, options, model) {
    options = options || {};
    const limit = options.limit;
    const mainQueryItems = [];
    const subQueryItems = [];
    const subQuery = options.subQuery === undefined ? limit && options.hasMultiAssociation : options.subQuery;
    const attributes = {
      main: options.attributes && [...options.attributes],
      subQuery: null,
    };
    const mainTable = {
      name: tableName,
      quotedName: null,
      as: null,
      model,
    };
    const topLevelInfo = {
      names: mainTable,
      options,
      subQuery,
    };
    let mainJoinQueries = [];
    let subJoinQueries = [];
    let query;

    // Aliases can be passed through subqueries and we don't want to reset them
    if (this.options.minifyAliases && !options.aliasesMapping) {
      options.aliasesMapping = new Map();
      options.aliasesByTable = {};
      options.includeAliases = new Map();
    }

    // resolve table name options
    if (options.tableAs) {
      mainTable.as = this.quoteIdentifier(options.tableAs);
    } else if (!Array.isArray(mainTable.name) && mainTable.model) {
      mainTable.as = this.quoteIdentifier(mainTable.model.name);
    }

    mainTable.quotedName = !Array.isArray(mainTable.name) ? this.quoteTable(mainTable.name) : tableName.map(t => {
      return Array.isArray(t) ? this.quoteTable(t[0], t[1]) : this.quoteTable(t, true);
    }).join(', ');

    if (subQuery && attributes.main) {
      for (const keyAtt of mainTable.model.primaryKeyAttributes) {
        // Check if mainAttributes contain the primary key of the model either as a field or an aliased field
        if (!attributes.main.some(attr => keyAtt === attr || keyAtt === attr[0] || keyAtt === attr[1])) {
          attributes.main.push(mainTable.model.rawAttributes[keyAtt].field ? [keyAtt, mainTable.model.rawAttributes[keyAtt].field] : keyAtt);
        }
      }
    }

    attributes.main = this.escapeAttributes(attributes.main, options, mainTable.as);
    attributes.main = attributes.main || (options.include ? [`${mainTable.as}.*`] : ['*']);

    // If subquery, we add the mainAttributes to the subQuery and set the mainAttributes to select * from subquery
    if (subQuery || options.groupedLimit) {
      // We need primary keys
      attributes.subQuery = attributes.main;
      attributes.main = [`${mainTable.as || mainTable.quotedName}.*`];
    }

    if (options.include) {
      for (const include of options.include) {
        if (include.separate) {
          continue;
        }

        const joinQueries = this.generateInclude(include, { externalAs: mainTable.as, internalAs: mainTable.as }, topLevelInfo, { replacements: options.replacements });

        subJoinQueries = subJoinQueries.concat(joinQueries.subQuery);
        mainJoinQueries = mainJoinQueries.concat(joinQueries.mainQuery);

        if (joinQueries.attributes.main.length > 0) {
          attributes.main = _.uniq(attributes.main.concat(joinQueries.attributes.main));
        }

        if (joinQueries.attributes.subQuery.length > 0) {
          attributes.subQuery = _.uniq(attributes.subQuery.concat(joinQueries.attributes.subQuery));
        }
      }
    }

    if (subQuery) {
      subQueryItems.push(
        this.selectFromTableFragment(options, mainTable.model, attributes.subQuery, mainTable.quotedName, mainTable.as),
        subJoinQueries.join(''),
      );
    } else {
      if (options.groupedLimit) {
        if (!mainTable.as) {
          mainTable.as = mainTable.quotedName;
        }

        const where = { ...options.where };
        let groupedLimitOrder;
        let whereKey;
        let include;
        let groupedTableName = mainTable.as;

        if (typeof options.groupedLimit.on === 'string') {
          whereKey = options.groupedLimit.on;
        } else if (options.groupedLimit.on instanceof HasMany) {
          whereKey = options.groupedLimit.on.identifierField;
        }

        if (options.groupedLimit.on instanceof BelongsToMany) {
          // BTM includes needs to join the through table on to check ID
          groupedTableName = options.groupedLimit.on.throughModel.name;

          const groupedLimitOptions = _validateIncludedElements({
            include: [{
              as: options.groupedLimit.on.throughModel.name,
              association: options.groupedLimit.on.fromSourceToThrough,
              duplicating: false, // The UNION'ed query may contain duplicates, but each sub-query cannot
              required: true,
              where: {
                [Op.placeholder]: true,
                ...options.groupedLimit.through?.where,
              },
            }],
            model,
          });

          // Make sure attributes from the join table are mapped back to models
          options.hasJoin = true;
          options.hasMultiAssociation = true;
          options.includeMap = Object.assign(groupedLimitOptions.includeMap, options.includeMap);
          options.includeNames = groupedLimitOptions.includeNames.concat(options.includeNames || []);
          include = groupedLimitOptions.include;

          if (Array.isArray(options.order)) {
            // We need to make sure the order by attributes are available to the parent query
            options.order.forEach((order, i) => {
              if (Array.isArray(order)) {
                order = order[0];
              }

              let alias = `subquery_order_${i}`;
              options.attributes.push([order, alias]);

              // We don't want to prepend model name when we alias the attributes, so quote them here
              alias = this.sequelize.literal(this.quote(alias, undefined, undefined, options));

              if (Array.isArray(options.order[i])) {
                options.order[i][0] = alias;
              } else {
                options.order[i] = alias;
              }
            });
            groupedLimitOrder = options.order;
          }
        } else {
          // Ordering is handled by the subqueries, so ordering the UNION'ed result is not needed
          groupedLimitOrder = options.order;
          delete options.order;
          where[Op.placeholder] = true;
        }

        // Caching the base query and splicing the where part into it is consistently > twice
        // as fast than generating from scratch each time for values.length >= 5
        const baseQuery = `SELECT * FROM (${this.selectQuery(
          tableName,
          {
            attributes: options.attributes,
            offset: options.offset,
            limit: options.groupedLimit.limit,
            order: groupedLimitOrder,
            aliasesMapping: options.aliasesMapping,
            aliasesByTable: options.aliasesByTable,
            where,
            include,
            model,
          },
          model,
        ).replace(/;$/, '')}) AS sub`; // Every derived table must have its own alias
        const placeHolder = this.whereItemQuery(Op.placeholder, true, { model });
        const splicePos = baseQuery.indexOf(placeHolder);

        mainQueryItems.push(this.selectFromTableFragment(options, mainTable.model, attributes.main, `(${
          options.groupedLimit.values.map(value => {
            let groupWhere;
            if (whereKey) {
              groupWhere = {
                [whereKey]: value,
              };
            }

            if (include) {
              groupWhere = {
                [options.groupedLimit.on.foreignIdentifierField]: value,
              };
            }

            return Utils.spliceStr(baseQuery, splicePos, placeHolder.length, this.getWhereConditions(groupWhere, groupedTableName, undefined, options));
          }).join(
            this.dialect.supports['UNION ALL'] ? ' UNION ALL ' : ' UNION ',
          )
        })`, mainTable.as));
      } else {
        mainQueryItems.push(this.selectFromTableFragment(options, mainTable.model, attributes.main, mainTable.quotedName, mainTable.as));
      }

      mainQueryItems.push(mainJoinQueries.join(''));
    }

    // Add WHERE to sub or main query
    if (Object.prototype.hasOwnProperty.call(options, 'where') && !options.groupedLimit) {
      options.where = this.getWhereConditions(options.where, mainTable.as || tableName, model, options);
      if (options.where) {
        if (subQuery) {
          subQueryItems.push(` WHERE ${options.where}`);
        } else {
          mainQueryItems.push(` WHERE ${options.where}`);
          // Walk the main query to update all selects
          for (const [key, value] of mainQueryItems.entries()) {
            if (value.startsWith('SELECT')) {
              mainQueryItems[key] = this.selectFromTableFragment(options, model, attributes.main, mainTable.quotedName, mainTable.as, options.where);
            }
          }
        }
      }
    }

    // Add GROUP BY to sub or main query
    if (options.group) {
      options.group = Array.isArray(options.group) ? options.group.map(t => this.aliasGrouping(t, model, mainTable.as, options)).join(', ') : this.aliasGrouping(options.group, model, mainTable.as, options);

      if (subQuery && options.group) {
        subQueryItems.push(` GROUP BY ${options.group}`);
      } else if (options.group) {
        mainQueryItems.push(` GROUP BY ${options.group}`);
      }
    }

    // Add HAVING to sub or main query
    if (Object.prototype.hasOwnProperty.call(options, 'having')) {
      options.having = this.getWhereConditions(options.having, tableName, model, options, false);
      if (options.having) {
        if (subQuery) {
          subQueryItems.push(` HAVING ${options.having}`);
        } else {
          mainQueryItems.push(` HAVING ${options.having}`);
        }
      }
    }

    // Add ORDER to sub or main query
    if (options.order) {
      const orders = this.getQueryOrders(options, model, subQuery);
      if (orders.mainQueryOrder.length > 0) {
        mainQueryItems.push(` ORDER BY ${orders.mainQueryOrder.join(', ')}`);
      }

      if (orders.subQueryOrder.length > 0) {
        subQueryItems.push(` ORDER BY ${orders.subQueryOrder.join(', ')}`);
      }
    }

    // Add LIMIT, OFFSET to sub or main query
    const limitOrder = this.addLimitAndOffset(options, mainTable.model);
    if (limitOrder && !options.groupedLimit) {
      if (subQuery) {
        subQueryItems.push(limitOrder);
      } else {
        mainQueryItems.push(limitOrder);
      }
    }

    if (subQuery) {
      this._throwOnEmptyAttributes(attributes.main, { modelName: model && model.name, as: mainTable.as });
      query = `SELECT ${attributes.main.join(', ')} FROM (${subQueryItems.join('')}) AS ${mainTable.as}${mainJoinQueries.join('')}${mainQueryItems.join('')}`;
    } else {
      query = mainQueryItems.join('');
    }

    if (options.lock && this.dialect.supports.lock) {
      let lock = options.lock;
      if (typeof options.lock === 'object') {
        lock = options.lock.level;
      }

      if (this.dialect.supports.lockKey && ['KEY SHARE', 'NO KEY UPDATE'].includes(lock)) {
        query += ` FOR ${lock}`;
      } else if (lock === 'SHARE') {
        query += ` ${this.dialect.supports.forShare}`;
      } else {
        query += ' FOR UPDATE';
      }

      if (this.dialect.supports.lockOf && options.lock.of && isModelStatic(options.lock.of)) {
        query += ` OF ${this.quoteTable(options.lock.of.name)}`;
      }

      if (this.dialect.supports.skipLocked && options.skipLocked) {
        query += ' SKIP LOCKED';
      }
    }

    return `${query};`;
  }

  aliasGrouping(field, model, tableName, options) {
    const src = Array.isArray(field) ? field[0] : field;

    return this.quote(this._getAliasForField(tableName, src, options) || src, model, undefined, options);
  }

  escapeAttributes(attributes, options, mainTableAs) {
    return attributes && attributes.map(attr => {
      let addTable = true;

      if (attr instanceof Utils.SequelizeMethod) {
        return this.handleSequelizeMethod(attr, undefined, undefined, options);
      }

      if (Array.isArray(attr)) {
        if (attr.length !== 2) {
          throw new Error(`${JSON.stringify(attr)} is not a valid attribute definition. Please use the following format: ['attribute definition', 'alias']`);
        }

        attr = [...attr];

        if (attr[0] instanceof Utils.SequelizeMethod) {
          attr[0] = this.handleSequelizeMethod(attr[0], undefined, undefined, options);
          addTable = false;
        } else if (!attr[0].includes('(') && !attr[0].includes(')')) {
          attr[0] = this.quoteIdentifier(attr[0]);
        } else {
          deprecations.noRawAttributes();
        }

        let alias = attr[1];

        if (this.options.minifyAliases) {
          alias = this._getMinifiedAlias(alias, mainTableAs, options);
        }

        attr = [attr[0], this.quoteIdentifier(alias)].join(' AS ');
      } else {
        attr = !attr.includes(Utils.TICK_CHAR) && !attr.includes('"')
          ? this.quoteAttribute(attr, options.model)
          : this.escape(attr, undefined, options);
      }

      if (!_.isEmpty(options.include) && (!attr.includes('.') || options.dotNotation) && addTable) {
        attr = `${mainTableAs}.${attr}`;
      }

      return attr;
    });
  }

  generateInclude(include, parentTableName, topLevelInfo, options) {
    const joinQueries = {
      mainQuery: [],
      subQuery: [],
    };
    const mainChildIncludes = [];
    const subChildIncludes = [];
    let requiredMismatch = false;
    const includeAs = {
      internalAs: include.as,
      externalAs: include.as,
    };
    const attributes = {
      main: [],
      subQuery: [],
    };
    let joinQuery;

    topLevelInfo.options.keysEscaped = true;

    if (topLevelInfo.names.name !== parentTableName.externalAs && topLevelInfo.names.as !== parentTableName.externalAs) {
      includeAs.internalAs = `${parentTableName.internalAs}->${include.as}`;
      includeAs.externalAs = `${parentTableName.externalAs}.${include.as}`;
    }

    // includeIgnoreAttributes is used by aggregate functions
    if (topLevelInfo.options.includeIgnoreAttributes !== false) {
      include.model._expandAttributes(include);
      Utils.mapFinderOptions(include, include.model);

      const includeAttributes = include.attributes.map(attr => {
        let attrAs = attr;
        let verbatim = false;

        if (Array.isArray(attr) && attr.length === 2) {
          if (attr[0] instanceof Utils.SequelizeMethod && (
            attr[0] instanceof Utils.Literal
            || attr[0] instanceof Utils.Cast
            || attr[0] instanceof Utils.Fn
          )) {
            verbatim = true;
          }

          attr = attr.map(attrPart => (attrPart instanceof Utils.SequelizeMethod ? this.handleSequelizeMethod(attrPart, undefined, undefined, options) : attrPart));

          attrAs = attr[1];
          attr = attr[0];
        }

        if (attr instanceof Utils.Literal) {
          // We trust the user to rename the field correctly
          return this.handleSequelizeMethod(attr, undefined, undefined, options);
        }

        if (attr instanceof Utils.Cast || attr instanceof Utils.Fn) {
          throw new TypeError(
            'Tried to select attributes using Sequelize.cast or Sequelize.fn without specifying an alias for the result, during eager loading. '
            + 'This means the attribute will not be added to the returned instance',
          );
        }

        let prefix;
        if (verbatim === true) {
          prefix = attr;
        } else if (/#>>|->>/.test(attr)) {
          prefix = `(${this.quoteIdentifier(includeAs.internalAs)}.${attr.replace(/\(|\)/g, '')})`;
        } else if (/json_extract\(/.test(attr)) {
          prefix = attr.replace(/json_extract\(/i, `json_extract(${this.quoteIdentifier(includeAs.internalAs)}.`);
        } else {
          prefix = `${this.quoteIdentifier(includeAs.internalAs)}.${this.quoteIdentifier(attr)}`;
        }

        let alias = `${includeAs.externalAs}.${attrAs}`;

        if (this.options.minifyAliases) {
          alias = this._getMinifiedAlias(alias, includeAs.internalAs, topLevelInfo.options);
        }

        return Utils.joinSQLFragments([
          prefix,
          'AS',
          this.quoteIdentifier(alias, true),
        ]);
      });
      if (include.subQuery && topLevelInfo.subQuery) {
        for (const attr of includeAttributes) {
          attributes.subQuery.push(attr);
        }
      } else {
        for (const attr of includeAttributes) {
          attributes.main.push(attr);
        }
      }
    }

    // through
    if (include.through) {
      joinQuery = this.generateThroughJoin(include, includeAs, parentTableName.internalAs, topLevelInfo);
    } else {
      this._generateSubQueryFilter(include, includeAs, topLevelInfo);
      joinQuery = this.generateJoin(include, topLevelInfo, options);
    }

    // handle possible new attributes created in join
    if (joinQuery.attributes.main.length > 0) {
      attributes.main = attributes.main.concat(joinQuery.attributes.main);
    }

    if (joinQuery.attributes.subQuery.length > 0) {
      attributes.subQuery = attributes.subQuery.concat(joinQuery.attributes.subQuery);
    }

    if (include.include) {
      for (const childInclude of include.include) {
        if (childInclude.separate || childInclude._pseudo) {
          continue;
        }

        const childJoinQueries = this.generateInclude(childInclude, includeAs, topLevelInfo, options);

        if (include.required === false && childInclude.required === true) {
          requiredMismatch = true;
        }

        // if the child is a sub query we just give it to the
        if (childInclude.subQuery && topLevelInfo.subQuery) {
          subChildIncludes.push(childJoinQueries.subQuery);
        }

        if (childJoinQueries.mainQuery) {
          mainChildIncludes.push(childJoinQueries.mainQuery);
        }

        if (childJoinQueries.attributes.main.length > 0) {
          attributes.main = attributes.main.concat(childJoinQueries.attributes.main);
        }

        if (childJoinQueries.attributes.subQuery.length > 0) {
          attributes.subQuery = attributes.subQuery.concat(childJoinQueries.attributes.subQuery);
        }
      }
    }

    if (include.subQuery && topLevelInfo.subQuery) {
      if (requiredMismatch && subChildIncludes.length > 0) {
        joinQueries.subQuery.push(` ${joinQuery.join} ( ${joinQuery.body}${subChildIncludes.join('')} ) ON ${joinQuery.condition}`);
      } else {
        joinQueries.subQuery.push(` ${joinQuery.join} ${joinQuery.body} ON ${joinQuery.condition}`);
        if (subChildIncludes.length > 0) {
          joinQueries.subQuery.push(subChildIncludes.join(''));
        }
      }

      joinQueries.mainQuery.push(mainChildIncludes.join(''));
    } else {
      if (requiredMismatch && mainChildIncludes.length > 0) {
        joinQueries.mainQuery.push(` ${joinQuery.join} ( ${joinQuery.body}${mainChildIncludes.join('')} ) ON ${joinQuery.condition}`);
      } else {
        joinQueries.mainQuery.push(` ${joinQuery.join} ${joinQuery.body} ON ${joinQuery.condition}`);
        if (mainChildIncludes.length > 0) {
          joinQueries.mainQuery.push(mainChildIncludes.join(''));
        }
      }

      joinQueries.subQuery.push(subChildIncludes.join(''));
    }

    return {
      mainQuery: joinQueries.mainQuery.join(''),
      subQuery: joinQueries.subQuery.join(''),
      attributes,
    };
  }

  _getMinifiedAlias(alias, tableName, options) {
    // We do not want to re-alias in case of a subquery
    if (options.aliasesByTable[`${tableName}${alias}`]) {
      return options.aliasesByTable[`${tableName}${alias}`];
    }

    // Do not alias custom suquery_orders
    if (/subquery_order_\d/.test(alias)) {
      return alias;
    }

    const minifiedAlias = `_${options.aliasesMapping.size}`;

    options.aliasesMapping.set(minifiedAlias, alias);
    options.aliasesByTable[`${tableName}${alias}`] = minifiedAlias;

    return minifiedAlias;
  }

  _getAliasForField(tableName, field, options) {
    if (this.options.minifyAliases && options.aliasesByTable[`${tableName}${field}`]) {
      return options.aliasesByTable[`${tableName}${field}`];
    }

    return null;
  }

  _getAliasForFieldFromQueryOptions(field, options) {
    return (options.attributes || []).find(
      attr => Array.isArray(attr) && attr[1] && (attr[0] === field || attr[1] === field),
    );
  }

  generateJoin(include, topLevelInfo, options) {
    const association = include.association;
    const parent = include.parent;
    const parentIsTop = Boolean(parent) && !include.parent.association && include.parent.model.name === topLevelInfo.options.model.name;
    let $parent;
    let joinWhere;
    /* Attributes for the left side */
    const left = association.source;
    const attrLeft = association instanceof BelongsTo
      ? association.identifier
      : association.sourceKeyAttribute || left.primaryKeyAttribute;
    const fieldLeft = association instanceof BelongsTo
      ? association.identifierField
      : left.rawAttributes[association.sourceKeyAttribute || left.primaryKeyAttribute].field;
    let asLeft;
    /* Attributes for the right side */
    const right = include.model;
    const tableRight = right.getTableName();
    const fieldRight = association instanceof BelongsTo
      ? right.rawAttributes[association.targetIdentifier || right.primaryKeyAttribute].field
      : association.identifierField;
    let asRight = include.as;

    while (($parent = $parent && $parent.parent || include.parent) && $parent.association) {
      if (asLeft) {
        asLeft = `${$parent.as}->${asLeft}`;
      } else {
        asLeft = $parent.as;
      }
    }

    if (!asLeft) {
      asLeft = parent.as || parent.model.name;
    } else {
      asRight = `${asLeft}->${asRight}`;
    }

    let joinOn = `${this.quoteTable(asLeft)}.${this.quoteIdentifier(fieldLeft)}`;
    const subqueryAttributes = [];

    if (topLevelInfo.options.groupedLimit && parentIsTop || topLevelInfo.subQuery && include.parent.subQuery && !include.subQuery) {
      if (parentIsTop) {
        // The main model attributes is not aliased to a prefix
        const tableName = this.quoteTable(parent.as || parent.model.name);

        // Check for potential aliased JOIN condition
        joinOn = this._getAliasForField(tableName, attrLeft, topLevelInfo.options) || `${tableName}.${this.quoteIdentifier(attrLeft)}`;

        if (topLevelInfo.subQuery) {
          const dbIdentifier = `${tableName}.${this.quoteIdentifier(fieldLeft)}`;
          subqueryAttributes.push(dbIdentifier !== joinOn ? `${dbIdentifier} AS ${this.quoteIdentifier(attrLeft)}` : dbIdentifier);
        }
      } else {
        const joinSource = `${asLeft.replace(/->/g, '.')}.${attrLeft}`;

        // Check for potential aliased JOIN condition
        joinOn = this._getAliasForField(asLeft, joinSource, topLevelInfo.options) || this.quoteIdentifier(joinSource);
      }
    }

    joinOn += ` = ${this.quoteIdentifier(asRight)}.${this.quoteIdentifier(fieldRight)}`;

    if (include.on) {
      joinOn = this.whereItemsQuery(include.on, {
        prefix: this.sequelize.literal(this.quoteIdentifier(asRight)),
        model: include.model,
        replacements: options?.replacements,
      });
    }

    if (include.where) {
      joinWhere = this.whereItemsQuery(include.where, {
        prefix: this.sequelize.literal(this.quoteIdentifier(asRight)),
        model: include.model,
        replacements: options?.replacements,
      });
      if (joinWhere) {
        if (include.or) {
          joinOn += ` OR ${joinWhere}`;
        } else {
          joinOn += ` AND ${joinWhere}`;
        }
      }
    }

    if (this.options.minifyAliases && asRight.length > 63) {
      const alias = `%${topLevelInfo.options.includeAliases.size}`;

      topLevelInfo.options.includeAliases.set(alias, asRight);
    }

    return {
      join: include.required ? 'INNER JOIN' : include.right && this.dialect.supports['RIGHT JOIN'] ? 'RIGHT OUTER JOIN' : 'LEFT OUTER JOIN',
      body: this.quoteTable(tableRight, asRight),
      condition: joinOn,
      attributes: {
        main: [],
        subQuery: subqueryAttributes,
      },
    };
  }

  /**
   * Returns the SQL fragments to handle returning the attributes from an insert/update query.
   *
   * @param  {object} modelAttributes An object with the model attributes.
   * @param  {object} options         An object with options.
   *
   * @private
   */
  generateReturnValues(modelAttributes, options) {
    const returnFields = [];
    const returnTypes = [];
    let outputFragment = '';
    let returningFragment = '';
    let tmpTable = '';

    if (Array.isArray(options.returning)) {
      returnFields.push(...options.returning.map(field => this.quoteIdentifier(field)));
    } else if (modelAttributes) {
      _.each(modelAttributes, attribute => {
        if (!(attribute.type instanceof DataTypes.VIRTUAL)) {
          returnFields.push(this.quoteIdentifier(attribute.field));
          returnTypes.push(attribute.type);
        }
      });
    }

    if (_.isEmpty(returnFields)) {
      returnFields.push('*');
    }

    if (this.dialect.supports.returnValues.returning) {
      returningFragment = ` RETURNING ${returnFields.join(',')}`;
    } else if (this.dialect.supports.returnValues.output) {
      outputFragment = ` OUTPUT ${returnFields.map(field => `INSERTED.${field}`).join(',')}`;

      // To capture output rows when there is a trigger on MSSQL DB
      if (options.hasTrigger && this.dialect.supports.tmpTableTrigger) {
        const tmpColumns = returnFields.map((field, i) => `${field} ${returnTypes[i].toSql()}`);

        tmpTable = `DECLARE @tmp TABLE (${tmpColumns.join(',')}); `;
        outputFragment += ' INTO @tmp';
        returningFragment = '; SELECT * FROM @tmp';
      }
    }

    return { outputFragment, returnFields, returningFragment, tmpTable };
  }

  generateThroughJoin(include, includeAs, parentTableName, topLevelInfo) {
    const through = include.through;
    const throughTable = through.model.getTableName();
    const throughAs = `${includeAs.internalAs}->${through.as}`;
    const externalThroughAs = `${includeAs.externalAs}.${through.as}`;
    const throughAttributes = through.attributes.map(attr => {
      let alias = `${externalThroughAs}.${Array.isArray(attr) ? attr[1] : attr}`;

      if (this.options.minifyAliases) {
        alias = this._getMinifiedAlias(alias, throughAs, topLevelInfo.options);
      }

      return Utils.joinSQLFragments([
        `${this.quoteIdentifier(throughAs)}.${this.quoteIdentifier(Array.isArray(attr) ? attr[0] : attr)}`,
        'AS',
        this.quoteIdentifier(alias),
      ]);
    });
    const association = include.association;
    const parentIsTop = !include.parent.association && include.parent.model.name === topLevelInfo.options.model.name;
    const tableSource = parentTableName;
    const identSource = association.identifierField;
    const tableTarget = includeAs.internalAs;
    const identTarget = association.foreignIdentifierField;
    const attrTarget = association.targetKeyField;

    const joinType = include.required ? 'INNER JOIN' : include.right && this.dialect.supports['RIGHT JOIN'] ? 'RIGHT OUTER JOIN' : 'LEFT OUTER JOIN';
    let joinBody;
    let joinCondition;
    const attributes = {
      main: [],
      subQuery: [],
    };
    let attrSource = association.sourceKey;
    let sourceJoinOn;
    let targetJoinOn;
    let throughWhere;
    let targetWhere;

    if (this.options.minifyAliases && throughAs.length > 63) {
      topLevelInfo.options.includeAliases.set(`%${topLevelInfo.options.includeAliases.size}`, throughAs);
      if (includeAs.internalAs.length > 63) {
        topLevelInfo.options.includeAliases.set(`%${topLevelInfo.options.includeAliases.size}`, includeAs.internalAs);
      }
    }

    if (topLevelInfo.options.includeIgnoreAttributes !== false) {
      // Through includes are always hasMany, so we need to add the attributes to the mainAttributes no matter what (Real join will never be executed in subquery)
      for (const attr of throughAttributes) {
        attributes.main.push(attr);
      }
    }

    // Figure out if we need to use field or attribute
    if (!topLevelInfo.subQuery) {
      attrSource = association.sourceKeyField;
    }

    if (topLevelInfo.subQuery && !include.subQuery && !include.parent.subQuery && include.parent.model !== topLevelInfo.options.mainModel) {
      attrSource = association.sourceKeyField;
    }

    // Filter statement for left side of through
    // Used by both join and subquery where
    // If parent include was in a subquery need to join on the aliased attribute
    if (topLevelInfo.subQuery && !include.subQuery && include.parent.subQuery && !parentIsTop) {
      // If we are minifying aliases and our JOIN target has been minified, we need to use the alias instead of the original column name
      const joinSource = this._getAliasForField(tableSource, `${tableSource}.${attrSource}`, topLevelInfo.options) || `${tableSource}.${attrSource}`;

      sourceJoinOn = `${this.quoteIdentifier(joinSource)} = `;
    } else {
      // If we are minifying aliases and our JOIN target has been minified, we need to use the alias instead of the original column name
      const aliasedSource = this._getAliasForField(tableSource, attrSource, topLevelInfo.options) || attrSource;

      sourceJoinOn = `${this.quoteTable(tableSource)}.${this.quoteIdentifier(aliasedSource)} = `;
    }

    sourceJoinOn += `${this.quoteIdentifier(throughAs)}.${this.quoteIdentifier(identSource)}`;

    // Filter statement for right side of through
    // Used by both join and subquery where
    targetJoinOn = `${this.quoteIdentifier(tableTarget)}.${this.quoteIdentifier(attrTarget)} = `;
    targetJoinOn += `${this.quoteIdentifier(throughAs)}.${this.quoteIdentifier(identTarget)}`;

    if (through.where) {
      throughWhere = this.getWhereConditions(through.where, this.sequelize.literal(this.quoteIdentifier(throughAs)), through.model, topLevelInfo.options);
    }

    // Generate a wrapped join so that the through table join can be dependent on the target join
    joinBody = `( ${this.quoteTable(throughTable, throughAs)} INNER JOIN ${this.quoteTable(include.model.getTableName(), includeAs.internalAs)} ON ${targetJoinOn}`;
    if (throughWhere) {
      joinBody += ` AND ${throughWhere}`;
    }

    joinBody += ')';
    joinCondition = sourceJoinOn;

    if ((include.where || include.through.where) && include.where) {
      targetWhere = this.getWhereConditions(include.where, this.sequelize.literal(this.quoteIdentifier(includeAs.internalAs)), include.model, topLevelInfo.options);
      if (targetWhere) {
        joinCondition += ` AND ${targetWhere}`;
      }
    }

    this._generateSubQueryFilter(include, includeAs, topLevelInfo);

    return {
      join: joinType,
      body: joinBody,
      condition: joinCondition,
      attributes,
    };
  }

  /*
   * Generates subQueryFilter - a select nested in the where clause of the subQuery.
   * For a given include a query is generated that contains all the way from the subQuery
   * table to the include table plus everything that's in required transitive closure of the
   * given include.
   */
  _generateSubQueryFilter(include, includeAs, topLevelInfo) {
    if (!topLevelInfo.subQuery || !include.subQueryFilter) {
      return;
    }

    if (!topLevelInfo.options.where) {
      topLevelInfo.options.where = {};
    }

    let parent = include;
    let child = include;
    let nestedIncludes = this._getRequiredClosure(include).include;
    let query;

    while ((parent = parent.parent)) {
      if (parent.parent && !parent.required) {
        return; // only generate subQueryFilter if all the parents of this include are required
      }

      if (parent.subQueryFilter) {
        // the include is already handled as this parent has the include on its required closure
        // skip to prevent duplicate subQueryFilter
        return;
      }

      nestedIncludes = [{ ...child, include: nestedIncludes, attributes: [] }];
      child = parent;
    }

    const topInclude = nestedIncludes[0];
    const topParent = topInclude.parent;
    const topAssociation = topInclude.association;
    topInclude.association = undefined;

    if (topInclude.through && Object(topInclude.through.model) === topInclude.through.model) {
      query = this.selectQuery(topInclude.through.model.getTableName(), {
        attributes: [topInclude.through.model.primaryKeyField],
        include: _validateIncludedElements({
          model: topInclude.through.model,
          include: [{
            association: topAssociation.fromThroughToTarget,
            required: true,
            where: topInclude.where,
            include: topInclude.include,
          }],
        }).include,
        model: topInclude.through.model,
        where: {
          [Op.and]: [
            this.sequelize.literal([
              `${this.quoteTable(topParent.model.name)}.${this.quoteIdentifier(topParent.model.primaryKeyField)}`,
              `${this.quoteIdentifier(topInclude.through.model.name)}.${this.quoteIdentifier(topAssociation.identifierField)}`,
            ].join(' = ')),
            topInclude.through.where,
          ],
        },
        limit: 1,
        includeIgnoreAttributes: false,
      }, topInclude.through.model);
    } else {
      const isBelongsTo = topAssociation.associationType === 'BelongsTo';
      const sourceField = isBelongsTo ? topAssociation.identifierField : topAssociation.sourceKeyField || topParent.model.primaryKeyField;
      const targetField = isBelongsTo ? topAssociation.sourceKeyField || topInclude.model.primaryKeyField : topAssociation.identifierField;

      const join = [
        `${this.quoteIdentifier(topInclude.as)}.${this.quoteIdentifier(targetField)}`,
        `${this.quoteTable(topParent.as || topParent.model.name)}.${this.quoteIdentifier(sourceField)}`,
      ].join(' = ');

      query = this.selectQuery(topInclude.model.getTableName(), {
        attributes: [targetField],
        include: _validateIncludedElements(topInclude).include,
        model: topInclude.model,
        where: {
          [Op.and]: [
            topInclude.where,
            { [Op.join]: this.sequelize.literal(join) },
          ],
        },
        limit: 1,
        tableAs: topInclude.as,
        includeIgnoreAttributes: false,
      }, topInclude.model);
    }

    if (!topLevelInfo.options.where[Op.and]) {
      topLevelInfo.options.where[Op.and] = [];
    }

    topLevelInfo.options.where[`__${includeAs.internalAs}`] = this.sequelize.literal([
      '(',
      query.replace(/;$/, ''),
      ')',
      'IS NOT NULL',
    ].join(' '));
  }

  /*
   * For a given include hierarchy creates a copy of it where only the required includes
   * are preserved.
   */
  _getRequiredClosure(include) {
    const copy = { ...include, attributes: [], include: [] };

    if (Array.isArray(include.include)) {
      copy.include = include.include
        .filter(i => i.required)
        .map(inc => this._getRequiredClosure(inc));
    }

    return copy;
  }

  getQueryOrders(options, model, subQuery) {
    const mainQueryOrder = [];
    const subQueryOrder = [];

    if (Array.isArray(options.order)) {
      for (let order of options.order) {

        // wrap if not array
        if (!Array.isArray(order)) {
          order = [order];
        }

        if (
          subQuery
          && Array.isArray(order)
          && order[0]
          && !(order[0] instanceof Association)
          && !isModelStatic(order[0])
          && !isModelStatic(order[0].model)
          && !(typeof order[0] === 'string' && model && model.associations !== undefined && model.associations[order[0]])
        ) {
          // TODO - refactor this.quote() to not change the first argument
          const field = model.rawAttributes[order[0]]?.field || order[0];
          const subQueryAlias = this._getAliasForField(this.quoteIdentifier(model.name), field, options);

          let parent = null;
          let orderToQuote = [];

          // we need to ensure that the parent is null if we use the subquery alias, else we'll get an exception since
          // "model_name"."alias" doesn't exist - only "alias" does. we also need to ensure that we preserve order direction
          // by pushing order[1] to the subQueryOrder as well - in case it doesn't exist, we want to push "ASC"
          if (subQueryAlias === null) {
            orderToQuote = order;
            parent = model;
          } else {
            orderToQuote = [subQueryAlias, order.length > 1 ? order[1] : 'ASC'];
            parent = null;
          }

          subQueryOrder.push(this.quote(orderToQuote, parent, '->', options));
        }

        // Handle case where renamed attributes are used to order by,
        // see https://github.com/sequelize/sequelize/issues/8739
        // need to check if either of the attribute options match the order
        if (options.attributes && model) {
          const aliasedAttribute = this._getAliasForFieldFromQueryOptions(order[0], options);

          if (aliasedAttribute) {
            const modelName = this.quoteIdentifier(model.name);
            const alias = this._getAliasForField(modelName, aliasedAttribute[1], options);

            order[0] = new Utils.Col(alias || aliasedAttribute[1]);
          }
        }

        mainQueryOrder.push(this.quote(order, model, '->', options));
      }
    } else if (options.order instanceof Utils.SequelizeMethod) {
      const sql = this.quote(options.order, model, '->', options);
      if (subQuery) {
        subQueryOrder.push(sql);
      }

      mainQueryOrder.push(sql);
    } else {
      throw new TypeError('Order must be type of array or instance of a valid sequelize method.');
    }

    return { mainQueryOrder, subQueryOrder };
  }

  _throwOnEmptyAttributes(attributes, extraInfo = {}) {
    if (attributes.length > 0) {
      return;
    }

    const asPart = extraInfo.as && `as ${extraInfo.as}` || '';
    const namePart = extraInfo.modelName && `for model '${extraInfo.modelName}'` || '';
    const message = `Attempted a SELECT query ${namePart} ${asPart} without selecting any columns`;
    throw new sequelizeError.QueryError(message.replace(/ +/g, ' '));
  }

  selectFromTableFragment(options, model, attributes, tables, mainTableAs) {
    this._throwOnEmptyAttributes(attributes, { modelName: model && model.name, as: mainTableAs });

    let fragment = `SELECT ${attributes.join(', ')} FROM ${tables}`;

    if (mainTableAs) {
      fragment += ` AS ${mainTableAs}`;
    }

    if (options.indexHints && this.dialect.supports.indexHints) {
      for (const hint of options.indexHints) {
        if (IndexHints[hint.type]) {
          fragment += ` ${IndexHints[hint.type]} INDEX (${hint.values.map(indexName => this.quoteIdentifiers(indexName)).join(',')})`;
        }
      }
    }

    return fragment;
  }

  /**
   * Returns an SQL fragment for adding result constraints.
   *
   * @param  {object} options An object with selectQuery options.
   * @param {ModelStatic} model
   * @returns {string}         The generated sql query.
   * @private
   */
  addLimitAndOffset(options, model) {
    let fragment = '';
    if (options.limit != null) {
      fragment += ` LIMIT ${this.escape(options.limit, undefined, options)}`;
    } else if (options.offset) {
      // limit must be specified if offset is specified.
      fragment += ` LIMIT 18446744073709551615`;
    }

    if (options.offset) {
      fragment += ` OFFSET ${this.escape(options.offset, undefined, options)}`;
    }

    return fragment;
  }

  handleSequelizeMethod(smth, tableName, factory, options, prepend) {
    let result;

    if (Object.prototype.hasOwnProperty.call(this.OperatorMap, smth.comparator)) {
      smth.comparator = this.OperatorMap[smth.comparator];
    }

    if (smth instanceof Utils.Where) {
      let value = smth.logic;
      let key;

      if (smth.attribute instanceof Utils.SequelizeMethod) {
        key = this.getWhereConditions(smth.attribute, tableName, factory, options, prepend);
      } else {
        key = `${this.quoteTable(smth.attribute.Model.name)}.${this.quoteIdentifier(smth.attribute.field || smth.attribute.fieldName)}`;
      }

      if (value && value instanceof Utils.SequelizeMethod) {
        value = this.getWhereConditions(value, tableName, factory, options, prepend);

        if (value === 'NULL') {
          if (smth.comparator === '=') {
            smth.comparator = 'IS';
          }

          if (smth.comparator === '!=') {
            smth.comparator = 'IS NOT';
          }
        }

        return [key, value].join(` ${smth.comparator} `);
      }

      if (_.isPlainObject(value)) {
        return this.whereItemQuery(smth.attribute, value, {
          model: factory,
        });
      }

      if ([this.OperatorMap[Op.between], this.OperatorMap[Op.notBetween]].includes(smth.comparator)) {
        value = `${this.escape(value[0], undefined, options)} AND ${this.escape(value[1], undefined, options)}`;
      } else if (typeof value === 'boolean') {
        value = this.booleanValue(value);
      } else {
        value = this.escape(value, undefined, options);
      }

      if (value === 'NULL') {
        if (smth.comparator === '=') {
          smth.comparator = 'IS';
        }

        if (smth.comparator === '!=') {
          smth.comparator = 'IS NOT';
        }
      }

      return [key, value].join(` ${smth.comparator} `);
    }

    if (smth instanceof Utils.Literal) {
      if (options?.replacements) {
        return injectReplacements(smth.val, this.dialect, options.replacements, {
          onPositionalReplacement: () => {
            throw new TypeError(`The following literal includes positional replacements (?).
Only named replacements (:name) are allowed in literal() because we cannot guarantee the order in which they will be evaluated:
➜ literal(${JSON.stringify(smth.val)})`);
          },
        });
      }

      return smth.val;

    }

    if (smth instanceof Utils.Cast) {
      if (smth.val instanceof Utils.SequelizeMethod) {
        result = this.handleSequelizeMethod(smth.val, tableName, factory, options, prepend);
      } else if (_.isPlainObject(smth.val)) {
        result = this.whereItemsQuery(smth.val);
      } else {
        result = this.escape(smth.val, undefined, options);
      }

      return `CAST(${result} AS ${smth.type.toUpperCase()})`;
    }

    if (smth instanceof Utils.Fn) {
      return `${smth.fn}(${
        smth.args.map(arg => {
          if (arg instanceof Utils.SequelizeMethod) {
            return this.handleSequelizeMethod(arg, tableName, factory, options, prepend);
          }

          if (_.isPlainObject(arg)) {
            return this.whereItemsQuery(arg);
          }

          return this.escape(arg, undefined, options);
        }).join(', ')
      })`;
    }

    if (smth instanceof Utils.Col) {
      if (Array.isArray(smth.col) && !factory) {
        throw new Error('Cannot call Sequelize.col() with array outside of order / group clause');
      }

      if (smth.col.startsWith('*')) {
        return '*';
      }

      return this.quote(smth.col, factory, undefined, options);
    }

    return smth.toString(this, factory);
  }

  whereQuery(where, options) {
    const query = this.whereItemsQuery(where, options);
    if (query && query.length > 0) {
      return `WHERE ${query}`;
    }

    return '';
  }

  whereItemsQuery(where, options, binding) {
    if (
      where === null
      || where === undefined
      || Utils.getComplexSize(where) === 0
    ) {
      // NO OP
      return '';
    }

    if (typeof where === 'string') {
      throw new TypeError('Support for `{where: \'raw query\'}` has been removed.');
    }

    const items = [];

    binding = binding || 'AND';
    if (binding[0] !== ' ') {
      binding = ` ${binding} `;
    }

    if (_.isPlainObject(where)) {
      for (const prop of Utils.getComplexKeys(where)) {
        const item = where[prop];
        items.push(this.whereItemQuery(prop, item, options));
      }
    } else {
      items.push(this.whereItemQuery(undefined, where, options));
    }

    return items.length && items.filter(item => item && item.length).join(binding) || '';
  }

  whereItemQuery(key, value, options = {}) {
    if (value === undefined) {
      throw new Error(`WHERE parameter "${key}" has invalid "undefined" value`);
    }

    if (typeof key === 'string' && key.includes('.') && options.model) {
      const keyParts = key.split('.');
      if (options.model.rawAttributes[keyParts[0]] && options.model.rawAttributes[keyParts[0]].type instanceof DataTypes.JSON) {
        const tmp = {};
        const field = options.model.rawAttributes[keyParts[0]];
        _.set(tmp, keyParts.slice(1), value);

        return this.whereItemQuery(field.field || keyParts[0], tmp, { field, ...options });
      }
    }

    const field = this._findField(key, options);
    const fieldType = field && field.type || options.type;

    const isPlainObject = _.isPlainObject(value);
    const isArray = !isPlainObject && Array.isArray(value);
    key = this.OperatorsAliasMap && this.OperatorsAliasMap[key] || key;
    if (isPlainObject) {
      value = this._replaceAliases(value);
    }

    const valueKeys = isPlainObject && Utils.getComplexKeys(value);

    if (key === undefined) {
      if (typeof value === 'string') {
        return value;
      }

      if (isPlainObject && valueKeys.length === 1) {
        return this.whereItemQuery(valueKeys[0], value[valueKeys[0]], options);
      }
    }

    if (value === null) {
      const opValue = options.bindParam ? 'NULL' : this.escape(value, field, options);

      return this._joinKeyValue(key, opValue, this.OperatorMap[Op.is], options.prefix);
    }

    if (!value) {
      const opValue = options.bindParam ? this.format(value, field, options, options.bindParam) : this.escape(value, field, options);

      return this._joinKeyValue(key, opValue, this.OperatorMap[Op.eq], options.prefix);
    }

    if (value instanceof Utils.SequelizeMethod && !(key !== undefined && value instanceof Utils.Fn)) {
      return this.handleSequelizeMethod(value, undefined, undefined, options);
    }

    // Convert where: [] to Op.and if possible, else treat as literal/replacements
    if (key === undefined && isArray) {
      if (Utils.canTreatArrayAsAnd(value)) {
        key = Op.and;
      } else {
        throw new Error('Support for literal replacements in the `where` object has been removed.');
      }
    }

    if (key === Op.or || key === Op.and || key === Op.not) {
      return this._whereGroupBind(key, value, options);
    }

    if (value[Op.or]) {
      return this._whereBind(this.OperatorMap[Op.or], key, value[Op.or], options);
    }

    if (value[Op.and]) {
      return this._whereBind(this.OperatorMap[Op.and], key, value[Op.and], options);
    }

    if (isArray && fieldType instanceof DataTypes.ARRAY) {
      const opValue = options.bindParam ? this.format(value, field, options, options.bindParam) : this.escape(value, field, options);

      return this._joinKeyValue(key, opValue, this.OperatorMap[Op.eq], options.prefix);
    }

    if (isPlainObject && fieldType instanceof DataTypes.JSON && options.json !== false) {
      return this._whereJSON(key, value, options);
    }

    // If multiple keys we combine the different logic conditions
    if (isPlainObject && valueKeys.length > 1) {
      return this._whereBind(this.OperatorMap[Op.and], key, value, options);
    }

    if (isArray) {
      return this._whereParseSingleValueObject(key, field, Op.in, value, options);
    }

    if (isPlainObject) {
      if (this.OperatorMap[valueKeys[0]]) {
        return this._whereParseSingleValueObject(key, field, valueKeys[0], value[valueKeys[0]], options);
      }

      return this._whereParseSingleValueObject(key, field, this.OperatorMap[Op.eq], value, options);
    }

    if (key === Op.placeholder) {
      const opValue = options.bindParam ? this.format(value, field, options, options.bindParam) : this.escape(value, field, options);

      return this._joinKeyValue(this.OperatorMap[key], opValue, this.OperatorMap[Op.eq], options.prefix);
    }

    const opValue = options.bindParam ? this.format(value, field, options, options.bindParam) : this.escape(value, field, options);

    return this._joinKeyValue(key, opValue, this.OperatorMap[Op.eq], options.prefix);
  }

  _findField(key, options) {
    if (options.field) {
      return options.field;
    }

    if (options.model && options.model.rawAttributes && options.model.rawAttributes[key]) {
      return options.model.rawAttributes[key];
    }

    if (options.model && options.model.fieldRawAttributesMap && options.model.fieldRawAttributesMap[key]) {
      return options.model.fieldRawAttributesMap[key];
    }
  }

  // OR/AND/NOT grouping logic
  _whereGroupBind(key, value, options) {
    const binding = key === Op.or ? this.OperatorMap[Op.or] : this.OperatorMap[Op.and];
    const outerBinding = key === Op.not ? 'NOT ' : '';

    if (Array.isArray(value)) {
      value = value.map(item => {
        let itemQuery = this.whereItemsQuery(item, options, this.OperatorMap[Op.and]);
        if (itemQuery && itemQuery.length > 0 && (Array.isArray(item) || _.isPlainObject(item)) && Utils.getComplexSize(item) > 1) {
          itemQuery = `(${itemQuery})`;
        }

        return itemQuery;
      }).filter(item => item && item.length);

      value = value.length && value.join(binding);
    } else {
      value = this.whereItemsQuery(value, options, binding);
    }

    // Op.or: [] should return no data.
    // Op.not of no restriction should also return no data
    if ((key === Op.or || key === Op.not) && !value) {
      return '0 = 1';
    }

    return value ? `${outerBinding}(${value})` : undefined;
  }

  _whereBind(binding, key, value, options) {
    if (_.isPlainObject(value)) {
      value = Utils.getComplexKeys(value).map(prop => {
        const item = value[prop];

        return this.whereItemQuery(key, { [prop]: item }, options);
      });
    } else {
      value = value.map(item => this.whereItemQuery(key, item, options));
    }

    value = value.filter(item => item && item.length);

    return value.length > 0 ? `(${value.join(binding)})` : undefined;
  }

  _whereJSON(key, value, options) {
    const items = [];
    let baseKey = this.quoteIdentifier(key);
    if (options.prefix) {
      if (options.prefix instanceof Utils.Literal) {
        baseKey = `${this.handleSequelizeMethod(options.prefix)}.${baseKey}`;
      } else {
        baseKey = `${this.quoteTable(options.prefix)}.${baseKey}`;
      }
    }

    for (const op of Utils.getOperators(value)) {
      const where = {
        [op]: value[op],
      };
      items.push(this.whereItemQuery(key, where, { ...options, json: false }));
    }

    _.forOwn(value, (item, prop) => {
      this._traverseJSON(items, baseKey, prop, item, [prop]);
    });

    const result = items.join(this.OperatorMap[Op.and]);

    return items.length > 1 ? `(${result})` : result;
  }

  _traverseJSON(items, baseKey, prop, item, path) {
    let cast;

    if (path[path.length - 1].includes('::')) {
      const tmp = path[path.length - 1].split('::');
      cast = tmp[1];
      path[path.length - 1] = tmp[0];
    }

    let pathKey = this.jsonPathExtractionQuery(baseKey, path);

    if (_.isPlainObject(item)) {
      for (const op of Utils.getOperators(item)) {
        const value = this._toJSONValue(item[op]);
        let isJson = false;
        if (typeof value === 'string' && op === Op.contains) {
          try {
            JSON.stringify(value);
            isJson = true;
          } catch {
            // failed to parse, is not json so isJson remains false
          }
        }

        pathKey = this.jsonPathExtractionQuery(baseKey, path, isJson);
        items.push(this.whereItemQuery(this._castKey(pathKey, value, cast), { [op]: value }));
      }

      _.forOwn(item, (value, itemProp) => {
        this._traverseJSON(items, baseKey, itemProp, value, [...path, itemProp]);
      });

      return;
    }

    item = this._toJSONValue(item);
    items.push(this.whereItemQuery(this._castKey(pathKey, item, cast), { [Op.eq]: item }));
  }

  _toJSONValue(value) {
    return value;
  }

  _castKey(key, value, cast, json) {
    cast = cast || this._getJsonCast(Array.isArray(value) ? value[0] : value);
    if (cast) {
      return new Utils.Literal(this.handleSequelizeMethod(new Utils.Cast(new Utils.Literal(key), cast, json)));
    }

    return new Utils.Literal(key);
  }

  _getJsonCast(value) {
    if (typeof value === 'number') {
      return 'double precision';
    }

    if (value instanceof Date) {
      return 'timestamptz';
    }

    if (typeof value === 'boolean') {
      return 'boolean';
    }

  }

  _joinKeyValue(key, value, comparator, prefix) {
    if (!key) {
      return value;
    }

    if (comparator === undefined) {
      throw new Error(`${key} and ${value} has no comparator`);
    }

    key = this._getSafeKey(key, prefix);

    return [key, value].join(` ${comparator} `);
  }

  _getSafeKey(key, prefix) {
    if (key instanceof Utils.SequelizeMethod) {
      key = this.handleSequelizeMethod(key);

      return this._prefixKey(this.handleSequelizeMethod(key), prefix);
    }

    if (Utils.isColString(key)) {
      key = key.slice(1, 1 + key.length - 2).split('.');

      if (key.length > 2) {
        key = [
          // join the tables by -> to match out internal namings
          key.slice(0, -1).join('->'),
          key[key.length - 1],
        ];
      }

      return key.map(identifier => this.quoteIdentifier(identifier)).join('.');
    }

    return this._prefixKey(this.quoteIdentifier(key), prefix);
  }

  _prefixKey(key, prefix) {
    if (prefix) {
      if (prefix instanceof Utils.Literal) {
        return [this.handleSequelizeMethod(prefix), key].join('.');
      }

      return [this.quoteTable(prefix), key].join('.');
    }

    return key;
  }

  _whereParseSingleValueObject(key, field, prop, value, options) {
    if (prop === Op.not) {
      if (Array.isArray(value)) {
        prop = Op.notIn;
      } else if (value !== null && value !== true && value !== false) {
        prop = Op.ne;
      }
    }

    let comparator = this.OperatorMap[prop] || this.OperatorMap[Op.eq];

    switch (prop) {
      case Op.in:
      case Op.notIn:
        if (value instanceof Utils.Literal) {
          return this._joinKeyValue(key, value.val, comparator, options.prefix);
        }

        if (value.length > 0) {
          return this._joinKeyValue(key, `(${value.map(item => this.escape(item, field, { where: true, replacements: options.replacements })).join(', ')})`, comparator, options.prefix);
        }

        if (comparator === this.OperatorMap[Op.in]) {
          return this._joinKeyValue(key, '(NULL)', comparator, options.prefix);
        }

        return '';
      case Op.any:
      case Op.all:
        comparator = `${this.OperatorMap[Op.eq]} ${comparator}`;
        if (value[Op.values]) {
          return this._joinKeyValue(key, `(VALUES ${value[Op.values].map(item => `(${this.escape(item, undefined, options)})`).join(', ')})`, comparator, options.prefix);
        }

        return this._joinKeyValue(key, `(${this.escape(value, field, options)})`, comparator, options.prefix);
      case Op.between:
      case Op.notBetween:
        return this._joinKeyValue(key, `${this.escape(value[0], field, options)} AND ${this.escape(value[1], field, options)}`, comparator, options.prefix);
      case Op.raw:
        throw new Error('The `$raw` where property is no longer supported.  Use `sequelize.literal` instead.');
      case Op.col:
        comparator = this.OperatorMap[Op.eq];
        value = value.split('.');

        if (value.length > 2) {
          value = [
            // join the tables by -> to match out internal namings
            value.slice(0, -1).join('->'),
            value[value.length - 1],
          ];
        }

        return this._joinKeyValue(key, value.map(identifier => this.quoteIdentifier(identifier)).join('.'), comparator, options.prefix);
      case Op.startsWith:
      case Op.endsWith:
      case Op.substring:
        comparator = this.OperatorMap[Op.like];
      case Op.notStartsWith:
      case Op.notEndsWith:
      case Op.notSubstring: {
        if (comparator !== this.OperatorMap[Op.like]) {
          comparator = this.OperatorMap[Op.notLike];
        }

        if (value instanceof Utils.Literal) {
          value = value.val;
        }

        let pattern = `${value}%`;

        if (prop === Op.endsWith || prop === Op.notEndsWith) {
          pattern = `%${value}`;
        }

        if (prop === Op.substring || prop === Op.notSubstring) {
          pattern = `%${value}%`;
        }

        return this._joinKeyValue(key, this.escape(pattern, undefined, options), comparator, options.prefix);
      }
    }

    const escapeOptions = {
      acceptStrings: comparator.includes(this.OperatorMap[Op.like]),
      replacements: options.replacements,
    };

    if (_.isPlainObject(value)) {
      if (value[Op.col]) {
        return this._joinKeyValue(key, this.whereItemQuery(null, value), comparator, options.prefix);
      }

      if (value[Op.any]) {
        escapeOptions.isList = true;

        return this._joinKeyValue(key, `(${this.escape(value[Op.any], field, escapeOptions)})`, `${comparator} ${this.OperatorMap[Op.any]}`, options.prefix);
      }

      if (value[Op.all]) {
        escapeOptions.isList = true;

        return this._joinKeyValue(key, `(${this.escape(value[Op.all], field, escapeOptions)})`, `${comparator} ${this.OperatorMap[Op.all]}`, options.prefix);
      }
    }

    if (value === null && comparator === this.OperatorMap[Op.eq]) {
      return this._joinKeyValue(key, this.escape(value, field, escapeOptions), this.OperatorMap[Op.is], options.prefix);
    }

    if (value === null && comparator === this.OperatorMap[Op.ne]) {
      return this._joinKeyValue(key, this.escape(value, field, escapeOptions), this.OperatorMap[Op.not], options.prefix);
    }

    return this._joinKeyValue(key, this.escape(value, field, escapeOptions), comparator, options.prefix);
  }

  /*
    Takes something and transforms it into values of a where condition.
   @private
  */
  getWhereConditions(smth, tableName, factory, options, prepend) {
    const where = {};

    if (Array.isArray(tableName)) {
      tableName = tableName[0];
      if (Array.isArray(tableName)) {
        tableName = tableName[1];
      }
    }

    options = options || {};

    if (prepend === undefined) {
      prepend = true;
    }

    if (smth && smth instanceof Utils.SequelizeMethod) { // Checking a property is cheaper than a lot of instanceof calls
      return this.handleSequelizeMethod(smth, tableName, factory, options, prepend);
    }

    if (_.isPlainObject(smth)) {
      return this.whereItemsQuery(smth, {
        model: factory,
        prefix: prepend && tableName,
        type: options.type,
        replacements: options.replacements,
      });
    }

    if (typeof smth === 'number' || typeof smth === 'bigint') {
      let primaryKeys = factory ? Object.keys(factory.primaryKeys) : [];

      if (primaryKeys.length > 0) {
        // Since we're just a number, assume only the first key
        primaryKeys = primaryKeys[0];
      } else {
        primaryKeys = 'id';
      }

      where[primaryKeys] = smth;

      return this.whereItemsQuery(where, {
        model: factory,
        prefix: prepend && tableName,
        replacements: options.replacements,
      });
    }

    if (typeof smth === 'string') {
      return this.whereItemsQuery(smth, {
        model: factory,
        prefix: prepend && tableName,
        replacements: options.replacements,
      });
    }

    if (Buffer.isBuffer(smth)) {
      return this.escape(smth, undefined, options);
    }

    if (Array.isArray(smth)) {
      if (smth.length === 0 || smth.length > 0 && smth[0].length === 0) {
        return '1=1';
      }

      if (Utils.canTreatArrayAsAnd(smth)) {
        const _smth = { [Op.and]: smth };

        return this.getWhereConditions(_smth, tableName, factory, options, prepend);
      }

      throw new Error('Support for literal replacements in the `where` object has been removed.');
    }

    if (smth === null) {
      return this.whereItemsQuery(smth, {
        model: factory,
        prefix: prepend && tableName,
        replacements: options.replacements,
      });
    }

    return '1=1';
  }

  // A recursive parser for nested where conditions
  parseConditionObject(conditions, path) {
    path = path || [];

    return _.reduce(conditions, (result, value, key) => {
      if (_.isObject(value)) {
        return result.concat(this.parseConditionObject(value, path.concat(key))); // Recursively parse objects
      }

      result.push({ path: path.concat(key), value });

      return result;
    }, []);
  }

  booleanValue(value) {
    return value;
  }
}

Object.assign(AbstractQueryGenerator.prototype, require('./query-generator/operators'));
Object.assign(AbstractQueryGenerator.prototype, require('./query-generator/transaction'));<|MERGE_RESOLUTION|>--- conflicted
+++ resolved
@@ -56,7 +56,30 @@
     this._initQuoteIdentifier();
   }
 
-<<<<<<< HEAD
+  createDatabaseQuery() {
+    if (this.dialect.supports.multiDatabases) {
+      throw new Error(`${this.dialect.name} declares supporting databases but createDatabaseQuery is not implemented.`);
+    }
+
+    throw new Error(`Databases are not supported in ${this.dialect.name}.`);
+  }
+
+  dropDatabaseQuery() {
+    if (this.dialect.supports.multiDatabases) {
+      throw new Error(`${this.dialect.name} declares supporting databases but dropDatabaseQuery is not implemented.`);
+    }
+
+    throw new Error(`Databases are not supported in ${this.dialect.name}.`);
+  }
+
+  listDatabasesQuery() {
+    if (this.dialect.supports.multiDatabases) {
+      throw new Error(`${this.dialect.name} declares supporting databases but listDatabasesQuery is not implemented.`);
+    }
+
+    throw new Error(`Databases are not supported in ${this.dialect.name}.`);
+  }
+
   extractTableDetails(tableNameOrModel, options) {
     const tableNameObject = isModelStatic(tableNameOrModel) ? tableNameOrModel.getTableName()
       : isString(tableNameOrModel) ? { tableName: tableNameOrModel }
@@ -65,39 +88,10 @@
     if (!isPlainObject(tableNameObject)) {
       throw new Error(`Invalid input received, got ${NodeUtil.inspect(tableNameOrModel)}, expected a Model Class, a TableNameWithSchema object, or a table name string`);
     }
-=======
-  createDatabaseQuery() {
-    if (this.dialect.supports.multiDatabases) {
-      throw new Error(`${this.dialect.name} declares supporting databases but createDatabaseQuery is not implemented.`);
-    }
-
-    throw new Error(`Databases are not supported in ${this.dialect.name}.`);
-  }
-
-  dropDatabaseQuery() {
-    if (this.dialect.supports.multiDatabases) {
-      throw new Error(`${this.dialect.name} declares supporting databases but dropDatabaseQuery is not implemented.`);
-    }
-
-    throw new Error(`Databases are not supported in ${this.dialect.name}.`);
-  }
-
-  listDatabasesQuery() {
-    if (this.dialect.supports.multiDatabases) {
-      throw new Error(`${this.dialect.name} declares supporting databases but listDatabasesQuery is not implemented.`);
-    }
-
-    throw new Error(`Databases are not supported in ${this.dialect.name}.`);
-  }
-
-  extractTableDetails(tableName, options) {
-    options = options || {};
-    tableName = tableName || {};
->>>>>>> 27beae87
 
     return {
       ...tableNameObject,
-      schema: options?.schema || tableNameObject.schema || this.options.schema || this._dialect.getDefaultSchema(),
+      schema: options?.schema || tableNameObject.schema || this.options.schema || this.dialect.getDefaultSchema(),
       delimiter: options?.delimiter || tableNameObject.delimiter || '.',
     };
   }
@@ -1144,24 +1138,16 @@
       alias = param.as || param.name || param;
     }
 
-<<<<<<< HEAD
     let sql = '';
-=======
-    if (_.isObject(param)) {
-      if (this.dialect.supports.schemas) {
-        if (param.schema) {
-          table += `${this.quoteIdentifier(param.schema)}.`;
-        }
->>>>>>> 27beae87
-
-    if (this._dialect.supports.schemas) {
-      if (tableName.schema && tableName.schema !== this._dialect.getDefaultSchema()) {
+
+    if (this.dialect.supports.schemas) {
+      if (tableName.schema && tableName.schema !== this.dialect.getDefaultSchema()) {
         sql += `${this.quoteIdentifier(tableName.schema)}.`;
       }
 
       sql += this.quoteIdentifier(tableName.tableName);
     } else {
-      if (tableName.schema && tableName.schema !== this._dialect.getDefaultSchema()) {
+      if (tableName.schema && tableName.schema !== this.dialect.getDefaultSchema()) {
         sql += tableName.schema + (tableName.delimiter || '.');
       }
 
