import type { Sequelize } from '../../sequelize.js';
import { createUnspecifiedOrderedBindCollector } from '../../utils/sql';
import { AbstractDialect } from '../abstract';
import { IBMiConnectionManager } from './connection-manager';
import * as DataTypes from './data-types.js';
import { IBMiQuery } from './query';
import { IBMiQueryGenerator } from './query-generator';
import { IBMiQueryInterface } from './query-interface';

export class IBMiDialect extends AbstractDialect {

  static supports = AbstractDialect.extendSupport(
    {
      'VALUES ()': true,
      'ON DUPLICATE KEY': false,
      transactions: false,
      bulkDefault: true,
      index: {
        using: false,
        where: true,
        functionBased: true,
        collate: false,
        include: false,
      },
      constraints: {
        onUpdate: false,
      },
      groupedLimit: false,
      upserts: false,
      schemas: true,
      dataTypes: {
        COLLATE_BINARY: true,
      },
      milliseconds: true,
    },
  );

  readonly connectionManager: IBMiConnectionManager;
  readonly queryGenerator: IBMiQueryGenerator;
  readonly queryInterface: IBMiQueryInterface;

  readonly dataTypesDocumentationUrl = 'https://www.ibm.com/support/knowledgecenter/en/ssw_ibm_i_73/db2/rbafzch2data.htm';
  readonly defaultVersion = '7.3.0';
  readonly Query = IBMiQuery;
  readonly TICK_CHAR = '"';
  readonly TICK_CHAR_LEFT = '"';
  readonly TICK_CHAR_RIGHT = '"';

  constructor(sequelize: Sequelize) {
    super(sequelize, DataTypes, 'ibmi');

    this.connectionManager = new IBMiConnectionManager(this, sequelize);
    this.queryGenerator = new IBMiQueryGenerator({
      dialect: this,
      sequelize,
    });
    this.queryInterface = new IBMiQueryInterface(this.sequelize, this.queryGenerator);
  }

  createBindCollector() {
    return createUnspecifiedOrderedBindCollector();
  }

  escapeBuffer(buffer: Buffer): string {
    return `BLOB(X'${buffer.toString('hex')}')`;
  }

  getDefaultSchema(): string {
<<<<<<< HEAD
    throw new Error('NYI');
=======
    // TODO: what is the default schema in IBMi?
    return '';
>>>>>>> a2df9799
  }

  static getDefaultPort() {
    return 25_000;
  }
}<|MERGE_RESOLUTION|>--- conflicted
+++ resolved
@@ -66,12 +66,8 @@
   }
 
   getDefaultSchema(): string {
-<<<<<<< HEAD
-    throw new Error('NYI');
-=======
-    // TODO: what is the default schema in IBMi?
+    // TODO: set default DB2 schema
     return '';
->>>>>>> a2df9799
   }
 
   static getDefaultPort() {
