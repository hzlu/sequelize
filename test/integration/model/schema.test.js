'use strict';

const chai = require('chai');

const expect = chai.expect;
const Support = require('../support');

const dialect = Support.getTestDialect();
const { DataTypes, Op } = require('@sequelize/core');

const current = Support.sequelize;

const SCHEMA_ONE = 'schema_one';
const SCHEMA_TWO = 'schema_two';

let locationId;

describe(Support.getTestDialectTeaser('Model'), () => {
  if (current.dialect.supports.schemas) {

    describe('global schema', () => {
      before(function () {
        current.options.schema = null;
        this.RestaurantOne = current.define('restaurant', {
          foo: DataTypes.STRING,
          bar: DataTypes.STRING,
        });
        this.LocationOne = current.define('location', {
          name: DataTypes.STRING,
        });
        this.RestaurantOne.belongsTo(this.LocationOne, {
          foreignKey: 'location_id',
          foreignKeyConstraints: false,
        });
        current.options.schema = SCHEMA_TWO;
        this.RestaurantTwo = current.define('restaurant', {
          foo: DataTypes.STRING,
          bar: DataTypes.STRING,
        });
        this.LocationTwo = current.define('location', {
          name: DataTypes.STRING,
        });
        this.RestaurantTwo.belongsTo(this.LocationTwo, {
          foreignKey: 'location_id',
          foreignKeyConstraints: false,
        });
        current.options.schema = null;
      });

      beforeEach('build restaurant tables', async function () {
        await current.createSchema(SCHEMA_TWO);

        await Promise.all([
          this.RestaurantOne.sync({ force: true }),
          this.RestaurantTwo.sync({ force: true }),
        ]);
      });

      afterEach('drop schemas', async () => {
        await current.dropSchema(SCHEMA_TWO);
      });

      describe('Add data via model.create, retrieve via model.findOne', () => {
<<<<<<< HEAD
=======
        it('should be able to sync model without schema option', function () {
          expect(this.RestaurantOne._schema).to.eq(current.dialect.getDefaultSchema());
          expect(this.RestaurantTwo._schema).to.equal(SCHEMA_TWO);
        });

>>>>>>> a2df9799
        it('should be able to insert data into default table using create', async function () {
          await this.RestaurantOne.create({
            foo: 'one',
          });

          const obj0 = await this.RestaurantOne.findOne({
            where: { foo: 'one' },
          });

          expect(obj0).to.not.be.null;
          expect(obj0.foo).to.equal('one');

          const obj = await this.RestaurantTwo.findOne({
            where: { foo: 'one' },
          });

          expect(obj).to.be.null;
        });

        it('should be able to insert data into schema table using create', async function () {
          await this.RestaurantTwo.create({
            foo: 'two',
          });

          const obj0 = await this.RestaurantTwo.findOne({
            where: { foo: 'two' },
          });

          expect(obj0).to.not.be.null;
          expect(obj0.foo).to.equal('two');

          const obj = await this.RestaurantOne.findOne({
            where: { foo: 'two' },
          });

          expect(obj).to.be.null;
        });
      });

      describe('Get associated data in public schema via include', () => {
        beforeEach(async function () {
          await Promise.all([
            this.LocationOne.sync({ force: true }),
            this.LocationTwo.sync({ force: true }),
          ]);

          await this.LocationTwo.create({ name: 'HQ' });
          const obj0 = await this.LocationTwo.findOne({ where: { name: 'HQ' } });
          expect(obj0).to.not.be.null;
          expect(obj0.name).to.equal('HQ');
          locationId = obj0.id;
          const obj = await this.LocationOne.findOne({ where: { name: 'HQ' } });
          expect(obj).to.be.null;
        });

        it('should be able to insert and retrieve associated data into the table in schema_two', async function () {
          await this.RestaurantTwo.create({
            foo: 'two',
            location_id: locationId,
          });

          const obj0 = await this.RestaurantTwo.findOne({
            where: { foo: 'two' }, include: [{
              model: this.LocationTwo, as: 'location',
            }],
          });

          expect(obj0).to.not.be.null;
          expect(obj0.foo).to.equal('two');
          expect(obj0.location).to.not.be.null;
          expect(obj0.location.name).to.equal('HQ');
          const obj = await this.RestaurantOne.findOne({ where: { foo: 'two' } });
          expect(obj).to.be.null;
        });
      });
    });

    describe('schemas', () => {
      before(function () {
        this.Restaurant = current.define('restaurant', {
          foo: DataTypes.STRING,
          bar: DataTypes.STRING,
        },
        { tableName: 'restaurants' });
        this.Location = current.define('location', {
          name: DataTypes.STRING,
        },
        { tableName: 'locations' });
        this.Employee = current.define('employee', {
          first_name: DataTypes.STRING,
          last_name: DataTypes.STRING,
        },
        { tableName: 'employees' });
        this.Restaurant.belongsTo(this.Location, {
          foreignKey: 'location_id',
          foreignKeyConstraints: false,
        });
        this.Employee.belongsTo(this.Restaurant, {
          foreignKey: 'restaurant_id',
          foreignKeyConstraints: false,
        });
        this.Restaurant.hasMany(this.Employee, {
          foreignKey: 'restaurant_id',
          foreignKeyConstraints: false,
        });

        this.EmployeeOne = this.Employee.schema(SCHEMA_ONE);
        this.EmployeeTwo = this.Employee.schema(SCHEMA_TWO);
        this.RestaurantOne = this.Restaurant.schema(SCHEMA_ONE);
        this.RestaurantTwo = this.Restaurant.schema(SCHEMA_TWO);
      });

      beforeEach('build restaurant tables', async function () {
        await Promise.all([
          current.createSchema(SCHEMA_ONE),
          current.createSchema(SCHEMA_TWO),
        ]);

        await Promise.all([
          this.RestaurantOne.sync({ force: true }),
          this.RestaurantTwo.sync({ force: true }),
        ]);
      });

      afterEach('drop schemas', async () => {
        await Promise.all([
          current.dropSchema(SCHEMA_ONE),
          current.dropSchema(SCHEMA_TWO),
        ]);
      });

      describe('Add data via model.create, retrieve via model.findOne', () => {
        it('should be able to insert data into the table in schema_one using create', async function () {
          await this.RestaurantOne.create({
            foo: 'one',
            location_id: locationId,
          });

          const obj0 = await this.RestaurantOne.findOne({
            where: { foo: 'one' },
          });

          expect(obj0).to.not.be.null;
          expect(obj0.foo).to.equal('one');
          const restaurantId = obj0.id;
          const obj = await this.RestaurantOne.findByPk(restaurantId);
          expect(obj).to.not.be.null;
          expect(obj.foo).to.equal('one');
          const RestaurantObj = await this.RestaurantTwo.findOne({ where: { foo: 'one' } });
          expect(RestaurantObj).to.be.null;
        });

        it('should be able to insert data into the table in schema_two using create', async function () {
          await this.RestaurantTwo.create({
            foo: 'two',
            location_id: locationId,
          });

          const obj0 = await this.RestaurantTwo.findOne({
            where: { foo: 'two' },
          });

          expect(obj0).to.not.be.null;
          expect(obj0.foo).to.equal('two');
          const restaurantId = obj0.id;
          const obj = await this.RestaurantTwo.findByPk(restaurantId);
          expect(obj).to.not.be.null;
          expect(obj.foo).to.equal('two');
          const RestaurantObj = await this.RestaurantOne.findOne({ where: { foo: 'two' } });
          expect(RestaurantObj).to.be.null;
        });
      });

      describe('Persist and retrieve data', () => {
        it('should be able to insert data into both schemas using instance.save and retrieve/count it', async function () {
          // building and saving in random order to make sure calling
          // .schema doesn't impact model prototype
          let restaurauntModel = this.RestaurantOne.build({ bar: 'one.1' });

          await restaurauntModel.save();
          restaurauntModel = this.RestaurantTwo.build({ bar: 'two.1' });
          await restaurauntModel.save();
          restaurauntModel = this.RestaurantOne.build({ bar: 'one.2' });
          await restaurauntModel.save();
          restaurauntModel = this.RestaurantTwo.build({ bar: 'two.2' });
          await restaurauntModel.save();
          restaurauntModel = this.RestaurantTwo.build({ bar: 'two.3' });
          await restaurauntModel.save();
          const restaurantsOne1 = await this.RestaurantOne.findAll();
          expect(restaurantsOne1).to.not.be.null;
          expect(restaurantsOne1.length).to.equal(2);
          for (const restaurant of restaurantsOne1) {
            expect(restaurant.bar).to.contain('one');
          }

          const restaurantsOne0 = await this.RestaurantOne.findAndCountAll();
          expect(restaurantsOne0).to.not.be.null;
          expect(restaurantsOne0.rows.length).to.equal(2);
          expect(restaurantsOne0.count).to.equal(2);
          for (const restaurant of restaurantsOne0.rows) {
            expect(restaurant.bar).to.contain('one');
          }

          const restaurantsOne = await this.RestaurantOne.findAll({
            where: { bar: { [Op.like]: '%.1' } },
          });

          expect(restaurantsOne).to.not.be.null;
          expect(restaurantsOne.length).to.equal(1);
          for (const restaurant of restaurantsOne) {
            expect(restaurant.bar).to.contain('one');
          }

          const count0 = await this.RestaurantOne.count();
          expect(count0).to.not.be.null;
          expect(count0).to.equal(2);
          const restaurantsTwo1 = await this.RestaurantTwo.findAll();
          expect(restaurantsTwo1).to.not.be.null;
          expect(restaurantsTwo1.length).to.equal(3);
          for (const restaurant of restaurantsTwo1) {
            expect(restaurant.bar).to.contain('two');
          }

          const restaurantsTwo0 = await this.RestaurantTwo.findAndCountAll();
          expect(restaurantsTwo0).to.not.be.null;
          expect(restaurantsTwo0.rows.length).to.equal(3);
          expect(restaurantsTwo0.count).to.equal(3);
          for (const restaurant of restaurantsTwo0.rows) {
            expect(restaurant.bar).to.contain('two');
          }

          const restaurantsTwo = await this.RestaurantTwo.findAll({
            where: { bar: { [Op.like]: '%.3' } },
          });

          expect(restaurantsTwo).to.not.be.null;
          expect(restaurantsTwo.length).to.equal(1);
          for (const restaurant of restaurantsTwo) {
            expect(restaurant.bar).to.contain('two');
          }

          const count = await this.RestaurantTwo.count();
          expect(count).to.not.be.null;
          expect(count).to.equal(3);
        });
      });

      describe('Get associated data in public schema via include', () => {
        beforeEach(async function () {
          const Location = this.Location;

          try {
            await Location.sync({ force: true });
            await Location.create({ name: 'HQ' });
            const obj = await Location.findOne({ where: { name: 'HQ' } });
            expect(obj).to.not.be.null;
            expect(obj.name).to.equal('HQ');
            locationId = obj.id;
          } catch (error) {
            expect(error).to.be.null;
          }
        });

        it('should be able to insert and retrieve associated data into the table in schema_one', async function () {
          await this.RestaurantOne.create({
            foo: 'one',
            location_id: locationId,
          });

          const obj = await this.RestaurantOne.findOne({
            where: { foo: 'one' }, include: [{
              model: this.Location, as: 'location',
            }],
          });

          expect(obj).to.not.be.null;
          expect(obj.foo).to.equal('one');
          expect(obj.location).to.not.be.null;
          expect(obj.location.name).to.equal('HQ');
        });
      });

      describe('Get schema specific associated data via include', () => {
        beforeEach(async function () {
          await this.EmployeeOne.sync({ force: true });
          await this.EmployeeTwo.sync({ force: true });
        });

        it('should be able to insert and retrieve associated data into the table in schema_one', async function () {
          await this.RestaurantOne.create({
            foo: 'one',
          });

          const obj1 = await this.RestaurantOne.findOne({
            where: { foo: 'one' },
          });

          expect(obj1).to.not.be.null;
          expect(obj1.foo).to.equal('one');
          const restaurantId = obj1.id;

          await this.EmployeeOne.create({
            first_name: 'Restaurant',
            last_name: 'one',
            restaurant_id: restaurantId,
          });

          const obj0 = await this.RestaurantOne.findOne({
            where: { foo: 'one' },
            include: [{
              model: this.EmployeeOne,
              as: 'employees',
            }],
          });

          expect(obj0).to.not.be.null;
          expect(obj0.employees).to.not.be.null;
          expect(obj0.employees.length).to.equal(1);
          expect(obj0.employees[0].last_name).to.equal('one');
          const employees = await obj0.getEmployees({ schema: SCHEMA_ONE });
          expect(employees.length).to.equal(1);
          expect(employees[0].last_name).to.equal('one');

          const obj = await this.EmployeeOne.findOne({
            where: { last_name: 'one' }, include: [{
              model: this.RestaurantOne, as: 'restaurant',
            }],
          });

          expect(obj).to.not.be.null;
          expect(obj.restaurant).to.not.be.null;
          expect(obj.restaurant.foo).to.equal('one');
          const restaurant = await obj.getRestaurant({ schema: SCHEMA_ONE });
          expect(restaurant).to.not.be.null;
          expect(restaurant.foo).to.equal('one');
        });

        it('should be able to insert and retrieve associated data into the table in schema_two', async function () {
          await this.RestaurantTwo.create({
            foo: 'two',
          });

          const obj1 = await this.RestaurantTwo.findOne({
            where: { foo: 'two' },
          });

          expect(obj1).to.not.be.null;
          expect(obj1.foo).to.equal('two');
          const restaurantId = obj1.id;

          await this.EmployeeTwo.create({
            first_name: 'Restaurant',
            last_name: 'two',
            restaurant_id: restaurantId,
          });

          const obj0 = await this.RestaurantTwo.findOne({
            where: { foo: 'two' },
            include: [{
              model: this.EmployeeTwo,
              as: 'employees',
            }],
          });

          expect(obj0).to.not.be.null;
          expect(obj0.employees).to.not.be.null;
          expect(obj0.employees.length).to.equal(1);
          expect(obj0.employees[0].last_name).to.equal('two');
          const employees = await obj0.getEmployees({ schema: SCHEMA_TWO });
          expect(employees.length).to.equal(1);
          expect(employees[0].last_name).to.equal('two');

          const obj = await this.Employee.schema(SCHEMA_TWO).findOne({
            where: { last_name: 'two' }, include: [{
              model: this.RestaurantTwo, as: 'restaurant',
            }],
          });

          expect(obj).to.not.be.null;
          expect(obj.restaurant).to.not.be.null;
          expect(obj.restaurant.foo).to.equal('two');
          const restaurant = await obj.getRestaurant({ schema: SCHEMA_TWO });
          expect(restaurant).to.not.be.null;
          expect(restaurant.foo).to.equal('two');
        });
      });

      describe('concurency tests', () => {
        it('should build and persist instances to 2 schemas concurrently in any order', async function () {
          const Restaurant = this.Restaurant;

          let restaurauntModelSchema1 = Restaurant.schema(SCHEMA_ONE).build({ bar: 'one.1' });
          const restaurauntModelSchema2 = Restaurant.schema(SCHEMA_TWO).build({ bar: 'two.1' });

          await restaurauntModelSchema1.save();
          restaurauntModelSchema1 = Restaurant.schema(SCHEMA_ONE).build({ bar: 'one.2' });
          await restaurauntModelSchema2.save();
          await restaurauntModelSchema1.save();
          const restaurantsOne = await Restaurant.schema(SCHEMA_ONE).findAll();
          expect(restaurantsOne).to.not.be.null;
          expect(restaurantsOne.length).to.equal(2);
          for (const restaurant of restaurantsOne) {
            expect(restaurant.bar).to.contain('one');
          }

          const restaurantsTwo = await Restaurant.schema(SCHEMA_TWO).findAll();
          expect(restaurantsTwo).to.not.be.null;
          expect(restaurantsTwo.length).to.equal(1);
          for (const restaurant of restaurantsTwo) {
            expect(restaurant.bar).to.contain('two');
          }
        });
      });
    });
  }
});<|MERGE_RESOLUTION|>--- conflicted
+++ resolved
@@ -61,14 +61,11 @@
       });
 
       describe('Add data via model.create, retrieve via model.findOne', () => {
-<<<<<<< HEAD
-=======
         it('should be able to sync model without schema option', function () {
           expect(this.RestaurantOne._schema).to.eq(current.dialect.getDefaultSchema());
           expect(this.RestaurantTwo._schema).to.equal(SCHEMA_TWO);
         });
 
->>>>>>> a2df9799
         it('should be able to insert data into default table using create', async function () {
           await this.RestaurantOne.create({
             foo: 'one',
