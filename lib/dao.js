--- conflicted
+++ resolved
@@ -177,15 +177,9 @@
             identifier = this.__options.whereCollection;
           }
 
-<<<<<<< HEAD
           this.isDirty = false
           var tableName  = this.QueryInterface.QueryGenerator.addSchema(this.__factory)
-            , query      = this.QueryInterface.update(this, tableName, values, identifier)
-=======
-      this.isDirty = false
-      var tableName  = this.QueryInterface.QueryGenerator.addSchema(this.__factory)
-        , query      = this.QueryInterface.update(this, tableName, values, identifier, options)
->>>>>>> c9df7e97
+            , query      = this.QueryInterface.update(this, tableName, values, identifier, options)
 
           query.proxy(emitter)
         }
