var Utils             = require("./utils")
  , DAOFactory        = require("./dao-factory")
  , DataTypes         = require('./data-types')
  , DAOFactoryManager = require("./dao-factory-manager")
  , Migrator          = require("./migrator")
  , QueryInterface    = require("./query-interface")

if(parseFloat(process.version.replace('v', '')) < 0.6) {
  console.log("DEPRECATION WARNING: Support for Node.JS < v0.6 will be canceled in the next minor release.")
}

module.exports = (function() {
  /**
    Main constructor of the project.

    Params:

      - `database`
      - `username`
      - `password`, optional, default: null
      - `options`, optional, default: {}

    Examples:

        mymodule.write('foo')
        mymodule.write('foo', { stream: process.stderr })

  */
  var Sequelize = function(database, username, password, options) {
    this.options = Utils._.extend({
      dialect: 'mysql',
      host: 'localhost',
      port: 3306,
      protocol: 'tcp',
      define: {},
      query: {},
      sync: {},
      logging: console.log,
      omitNull: false,
      queue: true
    }, options || {})

    if(this.options.logging === true) {
      console.log('DEPRECATION WARNING: The logging-option should be either a function or false. Default: console.log')
      this.options.logging = console.log
    }

    this.config = {
      database: database,
      username: username,
      password: (( (["", null, false].indexOf(password) > -1) || (typeof password == 'undefined')) ? null : password),
      host    : this.options.host,
      port    : this.options.port,
      pool    : this.options.pool,
      protocol: this.options.protocol,
<<<<<<< HEAD
      queue: this.options.queue
=======
      maxConcurrentQueries: this.options.maxConcurrentQueries
>>>>>>> c0405a72
    }

    var ConnectorManager = require("./dialects/" + this.options.dialect + "/connector-manager")

    this.daoFactoryManager = new DAOFactoryManager(this)
    this.connectorManager  = new ConnectorManager(this, this.config)

    this.importCache = {}
  }

  /**
    Reference to Utils
  */
  Sequelize.Utils = Utils

  for (var dataType in DataTypes) {
    Sequelize[dataType] = DataTypes[dataType]
  }

  Sequelize.prototype.getQueryInterface = function() {
    this.queryInterface = this.queryInterface || new QueryInterface(this)
    return this.queryInterface
  }

  Sequelize.prototype.getMigrator = function(options, force) {
    if(force) {
      this.migrator = new Migrator(this, options)
    } else {
      this.migrator = this.migrator || new Migrator(this, options)
    }

    return this.migrator
  }

  Sequelize.prototype.define = function(daoName, attributes, options) {
    options = options || {}
    var globalOptions = this.options

    if(globalOptions.define) {
      options = Utils._.extend({}, globalOptions.define, options)
      Utils._(['classMethods', 'instanceMethods']).each(function(key) {
        if(globalOptions.define[key]) {
          options[key] = options[key] || {}
          Utils._.extend(options[key], globalOptions.define[key])
        }
      })
    }
    options.omitNull = globalOptions.omitNull

    var factory = new DAOFactory(daoName, attributes, options)
    this.daoFactoryManager.addDAO(factory.init(this.daoFactoryManager))
    return factory
  }

  Sequelize.prototype.isDefined = function(daoName) {
    var daos = this.daoFactoryManager.daos
    return (daos.filter(function(dao) { return dao.name === daoName }).length !== 0)
  }

  Sequelize.prototype.import = function(path) {
    if (!this.importCache[path]) {
      var defineCall = require(path)
      this.importCache[path] = defineCall(this, DataTypes)
    }

    return this.importCache[path]
  }

  Sequelize.prototype.migrate = function(options) {
    this.getMigrator().migrate(options)
  }

  Sequelize.prototype.query = function(sql, callee, options) {
    options = (arguments.length === 3) ? options : { raw: true }
    options = Utils._.extend(Utils._.clone(this.options.query), options)
    options = Utils._.extend(options, {
      logging: this.options.hasOwnProperty('logging') ? this.options.logging : console.log,
      type: (sql.toLowerCase().indexOf('select') === 0) ? 'SELECT' : false
    })

    return this.connectorManager.query(sql, callee, options)
  }

  Sequelize.prototype.sync = function(options) {
    options = options || {}

    if(this.options.sync) {
      options = Utils._.extend({}, this.options.sync, options)
    }

    var chainer = new Utils.QueryChainer()

    this.daoFactoryManager.daos.forEach(function(dao) {
      chainer.add(dao.sync(options))
    })

    return chainer.run()
  }

  Sequelize.prototype.drop = function() {
    var self = this

    return new Utils.CustomEventEmitter(function(emitter) {
      var chainer = new Utils.QueryChainer

      self.daoFactoryManager.daos.forEach(function(dao) { chainer.add(dao.drop()) })

      chainer
        .run()
        .success(function() { emitter.emit('success', null) })
        .error(function(err) { emitter.emit('error', err) })
    }).run()
  }

  return Sequelize
})()<|MERGE_RESOLUTION|>--- conflicted
+++ resolved
@@ -53,11 +53,8 @@
       port    : this.options.port,
       pool    : this.options.pool,
       protocol: this.options.protocol,
-<<<<<<< HEAD
-      queue: this.options.queue
-=======
+      queue   : this.options.queue,
       maxConcurrentQueries: this.options.maxConcurrentQueries
->>>>>>> c0405a72
     }
 
     var ConnectorManager = require("./dialects/" + this.options.dialect + "/connector-manager")
