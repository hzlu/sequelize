var Utils     = require("./utils")
  , DAO       = require("./dao")
  , DataTypes = require("./data-types")
  , Util      = require('util')

module.exports = (function() {
  var DAOFactory = function(name, attributes, options) {
    var self = this

    this.options = Utils._.extend({
      timestamps: true,
      instanceMethods: {},
      classMethods: {},
      validate: {},
      freezeTableName: false,
      underscored: false,
      syncOnAssociation: true,
      paranoid: false
    }, options || {})

    this.name = name
    this.tableName = this.options.freezeTableName ? name : Utils.pluralize(name)
    this.rawAttributes = attributes
    this.daoFactoryManager = null // defined in init function
    this.associations = {}

    // extract validation
    this.validate = this.options.validate || {}
  }

  Object.defineProperty(DAOFactory.prototype, 'attributes', {
    get: function() {
      return this.QueryGenerator.attributesToSQL(this.rawAttributes)
    }
  })

  Object.defineProperty(DAOFactory.prototype, 'QueryInterface', {
    get: function() { return this.daoFactoryManager.sequelize.getQueryInterface() }
  })

  Object.defineProperty(DAOFactory.prototype, 'QueryGenerator', {
    get: function() { return this.QueryInterface.QueryGenerator }
  })

  DAOFactory.prototype.init = function(daoFactoryManager) {
    var self = this;

    this.daoFactoryManager = daoFactoryManager

    this.primaryKeys = {};
    Utils._.each(this.attributes, function(dataTypeString, attributeName) {
      if((attributeName != 'id') && (dataTypeString.indexOf('PRIMARY KEY') !== -1)) {
        self.primaryKeys[attributeName] = dataTypeString
      }
    })

    this.primaryKeyCount = Utils._.keys(this.primaryKeys).length;
    this.options.hasPrimaryKeys = this.hasPrimaryKeys = this.primaryKeyCount > 0;

    addDefaultAttributes.call(this)
    addOptionalClassMethods.call(this)
    findAutoIncrementField.call(this)

    // DAO prototype
    this.DAO = function() {
      DAO.apply(this, arguments);
    };
    Util.inherits(this.DAO, DAO);

    this.DAO.prototype.rawAttributes = this.rawAttributes;
    if (this.options.instanceMethods) {
      Utils._.each(this.options.instanceMethods, function(fct, name) { 
        self.DAO.prototype[name] = fct 
      })  
    }
    this.DAO.prototype.attributes = Object.keys(this.DAO.prototype.rawAttributes);

    this.DAO.prototype.booleanValues = [];
    this.DAO.prototype.defaultValues = {};
    this.DAO.prototype.validators = {};
    Utils._.each(this.rawAttributes, function (definition, name) {
      if(((definition === DataTypes.BOOLEAN) || (definition.type === DataTypes.BOOLEAN))) {
        self.DAO.prototype.booleanValues.push(name);
      }
      if(definition.hasOwnProperty('defaultValue')) {
        self.DAO.prototype.defaultValues[name] = function() {
          return Utils.toDefaultValue(definition.defaultValue);
        }
      }

      if (definition.hasOwnProperty('validate')) {
        self.DAO.prototype.validators[name] = definition.validate;
      }
    });

    this.DAO.prototype.__factory = this;
    this.DAO.prototype.hasDefaultValues = !Utils._.isEmpty(this.DAO.prototype.defaultValues);

    return this
  }

  DAOFactory.prototype.sync = function(options) {
    options = Utils._.extend({}, this.options, options || {})

    var self = this
    return new Utils.CustomEventEmitter(function(emitter) {
      var doQuery = function() {
        self.QueryInterface
          .createTable(self.tableName, self.attributes, options)
          .success(function() { emitter.emit('success', self) })
          .error(function(err) { emitter.emit('error', err) })
          .on('sql', function(sql) { emitter.emit('sql', sql) })
      }

      if(options.force)
        self.drop().success(doQuery).error(function(err) { emitter.emit('error', err) })
      else
        doQuery()

    }).run()
  }

  DAOFactory.prototype.drop = function() {
    return this.QueryInterface.dropTable(this.tableName)
  }

  // alias for findAll
  DAOFactory.prototype.all = function(options) {
    return this.findAll(options)
  }

  DAOFactory.prototype.findAll = function(options) {
    var hasJoin = false;

    if ((typeof options === 'object') && (options.hasOwnProperty('include'))) {
      var includes = options.include

      hasJoin = true;
      options.include = {}

      includes.forEach(function(daoName) {
        options.include[daoName] = this.daoFactoryManager.getDAO(daoName)
      }.bind(this))
    }

    return this.QueryInterface.select(this, this.tableName, options, { type: 'SELECT', hasJoin: hasJoin })
  }

  //right now, the caller (has-many-double-linked) is in charge of the where clause
  DAOFactory.prototype.findAllJoin = function(joinTableName, options) {
    var optcpy = Utils._.clone(options)
    optcpy.attributes = optcpy.attributes || [Utils.addTicks(this.tableName)+".*"]

    return this.QueryInterface.select(this, [this.tableName, joinTableName], optcpy, { type: 'SELECT' })
  }

  DAOFactory.prototype.find = function(options) {
    var hasJoin = false;
    // no options defined?
    // return an emitter which emits null
    if([null, undefined].indexOf(options) !== -1) {
      return new Utils.CustomEventEmitter(function(emitter) {
        setTimeout(function() { emitter.emit('success', null) }, 10)
      }).run()
    }

    var primaryKeys = this.primaryKeys;

    // options is not a hash but an id
    if(typeof options === 'number') {
      options = { where: options }
    } else if (Utils._.size(primaryKeys) && Utils.argsArePrimaryKeys(arguments, primaryKeys)) {
      var where = {}
        , self  = this
        , keys = Utils._.keys(primaryKeys)

      Utils._.each(arguments, function(arg, i) {
        var key = keys[i]
        where[key] = arg
      })

      options = { where: where }
    } else if ((typeof options === 'string') && (parseInt(options, 10).toString() === options)) {
      var parsedId = parseInt(options, 10);

      if(!Utils._.isFinite(parsedId)) {
        throw new Error('Invalid argument to find(). Must be an id or an options object.')
      }

      options = { where: parsedId }
    } else if ((typeof options === 'object') && (options.hasOwnProperty('include'))) {
      var includes = options.include
      hasJoin = true;

      options.include = {}

      includes.forEach(function(daoName) {
        options.include[daoName] = this.daoFactoryManager.getDAO(daoName)
      }.bind(this))
    }

    options.limit = 1

    return this.QueryInterface.select(this, this.tableName, options, { plain: true, type: 'SELECT', hasJoin: hasJoin })
  }

  DAOFactory.prototype.count = function(options) {
    options = Utils._.extend({ attributes: [] }, options || {})
    options.attributes.push(['count(*)', 'count'])
    options.parseInt = true

    return this.QueryInterface.rawSelect(this.tableName, options, 'count')
  }

  DAOFactory.prototype.max = function(field, options) {
    options = Utils._.extend({ attributes: [] }, options || {})
    options.attributes.push(['max(' + field + ')', 'max'])
    options.parseInt = true

    return this.QueryInterface.rawSelect(this.tableName, options, 'max')
  }
  DAOFactory.prototype.min = function(field, options) {
    options = Utils._.extend({ attributes: [] }, options || {})
    options.attributes.push(['min(' + field + ')', 'min'])
    options.parseInt = true

    return this.QueryInterface.rawSelect(this.tableName, options, 'min')
  }

  DAOFactory.prototype.build = function(values, options) {
    options = options || {}

    var self     = this
      , instance = new this.DAO(values, this.options)

    instance.isNewRecord = options.hasOwnProperty('isNewRecord') ? options.isNewRecord : true

    return instance
  }

  DAOFactory.prototype.create = function(values, fields) {
    return this.build(values).save(fields)
  }

<<<<<<< HEAD
  DAOFactory.prototype.findOrCreate = function (params, defaults) {
    var self = this;

    return new Utils.CustomEventEmitter(function (emitter) {
      self.find({
        where: params
      }).success(function (instance) {
        if (instance === null) {
          for (var attrname in defaults) {
            params[attrname] = defaults[attrname];
          }

          self.create(params)
	    .success(function (instance) {
              emitter.emit('success', instance)
            })
	    .error( function (error) {
              emitter.emit('error', error)
            });
        } else {
          emitter.emit('success', instance)
        }
      }).error(function (error) {
        emitter.emit('error', error)
      });
    }).run()
  }

  DAOFactory.prototype.__defineGetter__('primaryKeys', function() {
    var result = {}
    Utils._.each(this.attributes, function(dataTypeString, attributeName) {
      if((attributeName != 'id') && (dataTypeString.indexOf('PRIMARY KEY') > -1))
        result[attributeName] = dataTypeString
    })

    return result
  })

=======
>>>>>>> 03d0fc39
  // private

  var query = function() {
    var args      = Utils._.map(arguments, function(arg, _) { return arg })
      , sequelize = this.daoFactoryManager.sequelize

    // add this as the second argument
    if (arguments.length === 1) {
      args.push(this)
    }

    // add {} as options
    if (args.length === 2) {
      args.push({})
    }

    return sequelize.query.apply(sequelize, args)
  }

  var addOptionalClassMethods = function() {
    var self = this
    Utils._.each(this.options.classMethods || {}, function(fct, name) { self[name] = fct })
  }

  var addDefaultAttributes = function() {
    var self              = this
      , defaultAttributes = {
        id: {
          type: DataTypes.INTEGER,
          allowNull: false,
          primaryKey: true,
          autoIncrement: true
        }
      }

    if(this.hasPrimaryKeys) defaultAttributes = {}

    if(this.options.timestamps) {
      defaultAttributes[Utils._.underscoredIf('createdAt', this.options.underscored)] = {type: DataTypes.DATE, allowNull: false}
      defaultAttributes[Utils._.underscoredIf('updatedAt', this.options.underscored)] = {type: DataTypes.DATE, allowNull: false}

      if(this.options.paranoid)
        defaultAttributes[Utils._.underscoredIf('deletedAt', this.options.underscored)] = {type: DataTypes.DATE}
    }

    Utils._.each(defaultAttributes, function(value, attr) {
      self.rawAttributes[attr] = value
    })
  }

  var findAutoIncrementField = function() {
    var fields = this.QueryGenerator.findAutoIncrementField(this)

    this.autoIncrementField = null

    fields.forEach(function(field) {
      if (this.autoIncrementField) {
        throw new Error('Invalid DAO definition. Only one autoincrement field allowed.')
      } else {
        this.autoIncrementField = field
      }
    }.bind(this))
  }

  Utils._.extend(DAOFactory.prototype, require("./associations/mixin"))

  return DAOFactory
})()<|MERGE_RESOLUTION|>--- conflicted
+++ resolved
@@ -242,7 +242,6 @@
     return this.build(values).save(fields)
   }
 
-<<<<<<< HEAD
   DAOFactory.prototype.findOrCreate = function (params, defaults) {
     var self = this;
 
@@ -271,18 +270,6 @@
     }).run()
   }
 
-  DAOFactory.prototype.__defineGetter__('primaryKeys', function() {
-    var result = {}
-    Utils._.each(this.attributes, function(dataTypeString, attributeName) {
-      if((attributeName != 'id') && (dataTypeString.indexOf('PRIMARY KEY') > -1))
-        result[attributeName] = dataTypeString
-    })
-
-    return result
-  })
-
-=======
->>>>>>> 03d0fc39
   // private
 
   var query = function() {
