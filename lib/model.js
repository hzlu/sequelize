--- conflicted
+++ resolved
@@ -291,7 +291,7 @@
 
   /**
    * Returns the attributes of the model.
-   * 
+   *
    * @returns {object|any}
   */
   static getAttributes() {
@@ -2445,19 +2445,6 @@
    *
    * **Note** that Postgres/SQLite returns null for created, no matter if the row was created or updated
    *
-<<<<<<< HEAD
-   * @param  {object}       values                                        hash of values to upsert
-   * @param  {object}       [options]                                     upsert options
-   * @param  {boolean}      [options.validate=true]                       Run validations before the row is inserted
-   * @param  {Array}        [options.fields=Object.keys(this.attributes)] The fields to update if the record already exists. Defaults to all changed fields.  If none of the specified fields are present on the provided `values` object, an insert will still be attempted, but duplicate key conflicts will be ignored.
-   * @param  {boolean}      [options.hooks=true]                          Run before / after upsert hooks?
-   * @param  {boolean}      [options.returning=true]                      If true, fetches back auto generated values
-   * @param  {Transaction}  [options.transaction]                         Transaction to run query under
-   * @param  {Function}     [options.logging=false]                       A function that gets executed while running the query to log the sql.
-   * @param  {boolean}      [options.benchmark=false]                     Pass query execution time in milliseconds as second argument to logging function (options.logging).
-   * @param  {string}       [options.searchPath=DEFAULT]                  An optional parameter to specify the schema search_path (Postgres only)
-   * @param  {object}       [options.conflictWhere]                       An optional parameter that specifies a where clause for the `ON CONFLICT` part of the query (in particular: for applying to partial unique indexes). Only supported in Postgres >= 9.5 and SQLite >= 3.24.0.
-=======
    * @param  {object}        values                                        hash of values to upsert
    * @param  {object}        [options]                                     upsert options
    * @param  {boolean}       [options.validate=true]                       Run validations before the row is inserted
@@ -2468,8 +2455,8 @@
    * @param  {Function}      [options.logging=false]                       A function that gets executed while running the query to log the sql.
    * @param  {boolean}       [options.benchmark=false]                     Pass query execution time in milliseconds as second argument to logging function (options.logging).
    * @param  {string}        [options.searchPath=DEFAULT]                  An optional parameter to specify the schema search_path (Postgres only)
+   * @param  {object}        [options.conflictWhere]                       An optional parameter that specifies a where clause for the `ON CONFLICT` part of the query (in particular: for applying to partial unique indexes). Only supported in Postgres >= 9.5 and SQLite >= 3.24.0.
    * @param  {Array<string>} [options.conflictFields]                      Optional override for the conflict fields in the ON CONFLICT part of the query. Only supported in Postgres >= 9.5 and SQLite >= 3.24.0
->>>>>>> 490a3ccb
    *
    * @returns {Promise<Array<Model, boolean | null>>} returns an array with two elements, the first being the new record and the second being `true` if it was just created or `false` if it already existed (except on Postgres and SQLite, which can't detect this and will always return `null` instead of a boolean).
    */
@@ -2558,7 +2545,7 @@
    * @param  {boolean}        [options.hooks=true]             Run before / after bulk create hooks?
    * @param  {boolean}        [options.individualHooks=false]  Run before / after create hooks for each individual Instance? BulkCreate hooks will still be run if options.hooks is true.
    * @param  {boolean}        [options.ignoreDuplicates=false] Ignore duplicate values for primary keys? (not supported by MSSQL or Postgres < 9.5)
-   * @param  {Array}          [options.updateOnDuplicate]      Fields to update if row key already exists (on duplicate key update)? (only supported by MySQL, MariaDB, SQLite >= 3.24.0 & Postgres >= 9.5). 
+   * @param  {Array}          [options.updateOnDuplicate]      Fields to update if row key already exists (on duplicate key update)? (only supported by MySQL, MariaDB, SQLite >= 3.24.0 & Postgres >= 9.5).
    * @param  {Transaction}    [options.transaction]            Transaction to run query under
    * @param  {Function}       [options.logging=false]          A function that gets executed while running the query to log the sql.
    * @param  {boolean}        [options.benchmark=false]        Pass query execution time in milliseconds as second argument to logging function (options.logging).
