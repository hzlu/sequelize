name: CI
on:
  push:
    branches:
      - v7
  pull_request:
  merge_group:

# This configuration cancels previous runs if a new run is started on the same PR. Only one run at a time per PR.
# This does not affect pushes to the v7 branch itself, only PRs.
# from https://docs.github.com/en/actions/using-workflows/workflow-syntax-for-github-actions#example-using-a-fallback-value
concurrency:
  group: ${{ github.head_ref || github.run_id }}
  cancel-in-progress: true

jobs:
  install-and-build:
    strategy:
      fail-fast: false
      matrix:
        node-version: [18, 20]
    name: Upload install and build artifact (Node ${{ matrix.node-version }})
    runs-on: ubuntu-latest
    steps:
      - uses: actions/checkout@3df4ab11eba7bda6032a0b82a6bb43b11571feac # v4.0.0
      - uses: actions/setup-node@5e21ff4d9bc1a8cf6de233a3057d20ec6b3fb69d # v3.8.1
        with:
          node-version: ${{ matrix.node-version }}
          cache: yarn
      - name: Install dependencies
        run: yarn install --immutable
      - name: Build sequelize
        run: yarn build
      - name: Reset NX cache
        run: yarn nx reset
      - name: Compress artifact
        run: tar -cf install-build-node-${{ matrix.node-version }}.tar ./packages/core/lib ./packages/core/types ./packages/validator-js/lib ./packages/validator-js/types ./node_modules
      - uses: actions/upload-artifact@a8a3f3ad30e3422c9c7b888a15615d19a852ae32 # v3.1.3
        with:
          name: install-build-artifact-node-${{ matrix.node-version }}
          path: install-build-node-${{ matrix.node-version }}.tar
          retention-days: 1
  lint:
    name: Lint code
    runs-on: ubuntu-latest
    needs: install-and-build
    steps:
      - uses: actions/checkout@3df4ab11eba7bda6032a0b82a6bb43b11571feac # v4.0.0
      - uses: actions/setup-node@5e21ff4d9bc1a8cf6de233a3057d20ec6b3fb69d # v3.8.1
        with:
          node-version: 20.x
          cache: yarn
      - uses: actions/download-artifact@9bc31d5ccc31df68ecc42ccf4149144866c47d8a # v3.0.2
        with:
          name: install-build-artifact-node-20
      - name: Extract artifact
        run: tar -xf install-build-node-20.tar
      - run: yarn lint-no-fix
  unit-test:
    strategy:
      fail-fast: false
      matrix:
        node-version: [18, 20]
    name: Unit test all dialects (Node ${{ matrix.node-version }})
    runs-on: ubuntu-latest
    needs: lint
    steps:
      - uses: actions/checkout@3df4ab11eba7bda6032a0b82a6bb43b11571feac # v4.0.0
      - uses: actions/setup-node@5e21ff4d9bc1a8cf6de233a3057d20ec6b3fb69d # v3.8.1
        with:
          node-version: ${{ matrix.node-version }}
          cache: yarn
      - uses: actions/download-artifact@9bc31d5ccc31df68ecc42ccf4149144866c47d8a # v3.0.2
        with:
          name: install-build-artifact-node-${{ matrix.node-version }}
      - name: Extract artifact
        run: tar -xf install-build-node-${{ matrix.node-version }}.tar
      - name: ESM / CJS export equivalence
        run: yarn test-unit-esm
      - name: Unit tests (validator.js)
        run: yarn lerna run test-unit --scope=@sequelize/validator.js
      - name: Unit tests (mariadb)
        run: yarn lerna run test-unit-mariadb --scope=@sequelize/core
      - name: Unit tests (mysql)
        run: yarn lerna run test-unit-mysql --scope=@sequelize/core
      - name: Unit tests (postgres)
        run: yarn lerna run test-unit-postgres --scope=@sequelize/core
      - name: Unit tests (sqlite)
        run: yarn lerna run test-unit-sqlite --scope=@sequelize/core
      - name: Unit tests (mssql)
        run: yarn lerna run test-unit-mssql --scope=@sequelize/core
      - name: Unit tests (db2)
        run: yarn lerna run test-unit-db2 --scope=@sequelize/core
      - name: Unit tests (ibmi)
        run: yarn lerna run test-unit-ibmi --scope=@sequelize/core
      - name: Unit tests (snowflake)
        run: yarn lerna run test-unit-snowflake --scope=@sequelize/core
  test-win:
    strategy:
      fail-fast: false
      matrix:
        node-version: [18, 20]
    name: Build and test on Windows (Node ${{ matrix.node-version }})
    runs-on: windows-latest
    needs: lint # don't bother running if lint tests fail
    steps:
      - uses: actions/checkout@c85c95e3d7251135ab7dc9ce3241c5835cc595a9 # v3.5.3
<<<<<<< HEAD
      - uses: actions/setup-node@e33196f7422957bea03ed53f6fbb155025ffc7b8 # v3.7.0
=======
      - uses: actions/setup-node@5e21ff4d9bc1a8cf6de233a3057d20ec6b3fb69d # v3.8.1
>>>>>>> d856cb92
        with:
          node-version: ${{ matrix.node-version }}
          cache: yarn
      - name: Install dependencies
        run: yarn install --immutable
      - name: Unit tests (validator.js)
        run: yarn lerna run test-unit --scope=@sequelize/validator.js
      - name: Unit tests (sqlite)
        run: yarn lerna run test-unit-sqlite --scope=@sequelize/core
      - name: Integration tests (sqlite)
        run: yarn lerna run test-integration-sqlite --scope=@sequelize/core
  docs:
    name: Generate TypeDoc
    runs-on: ubuntu-latest
    needs: lint
    steps:
      - uses: actions/checkout@3df4ab11eba7bda6032a0b82a6bb43b11571feac # v4.0.0
      - uses: actions/setup-node@5e21ff4d9bc1a8cf6de233a3057d20ec6b3fb69d # v3.8.1
        with:
          node-version: 20.x
          cache: yarn
      - uses: actions/download-artifact@9bc31d5ccc31df68ecc42ccf4149144866c47d8a # v3.0.2
        with:
          name: install-build-artifact-node-20
      - name: Extract artifact
        run: tar -xf install-build-node-20.tar
      - run: yarn docs
  test-typings:
    strategy:
      fail-fast: false
      matrix:
        ts-version: ["4.9", "5.0", "5.1", "5.2"]
    name: TS Typings (${{ matrix.ts-version }})
    runs-on: ubuntu-latest
    needs: lint
    steps:
      - uses: actions/checkout@3df4ab11eba7bda6032a0b82a6bb43b11571feac # v4.0.0
      - uses: actions/setup-node@5e21ff4d9bc1a8cf6de233a3057d20ec6b3fb69d # v3.8.1
        with:
          node-version: 20.x
          cache: yarn
      - uses: actions/download-artifact@9bc31d5ccc31df68ecc42ccf4149144866c47d8a # v3.0.2
        with:
          name: install-build-artifact-node-20
      - name: Extract artifact
        run: tar -xf install-build-node-20.tar
      - name: Install TypeScript
        run: yarn add typescript@~${{ matrix.ts-version }}
      - name: Typing Tests
        run: yarn test-typings
  test-sqlite:
    strategy:
      fail-fast: false
      matrix:
        node-version: [18, 20]
    name: sqlite (Node ${{ matrix.node-version }})
    runs-on: ubuntu-latest
    needs: [ unit-test, test-typings ]
    env:
      DIALECT: sqlite
    steps:
      - uses: actions/checkout@3df4ab11eba7bda6032a0b82a6bb43b11571feac # v4.0.0
      - uses: actions/setup-node@5e21ff4d9bc1a8cf6de233a3057d20ec6b3fb69d # v3.8.1
        with:
          node-version: ${{ matrix.node-version }}
          cache: yarn
      - uses: actions/download-artifact@9bc31d5ccc31df68ecc42ccf4149144866c47d8a # v3.0.2
        with:
          name: install-build-artifact-node-${{ matrix.node-version }}
      - name: Extract artifact
        run: tar -xf install-build-node-${{ matrix.node-version }}.tar
      - name: Integration Tests
        run: yarn lerna run test-integration --scope=@sequelize/core
  test-postgres:
    strategy:
      fail-fast: false
      matrix:
        node-version: [18, 20]
        postgres-version: [oldest, latest]
        minify-aliases: [true, false]
        native: [true, false]
    name: postgres ${{ matrix.postgres-version }}${{ matrix.native && ' (native)' || '' }} (Node ${{ matrix.node-version }})${{ matrix.minify-aliases && ' (minified aliases)' || '' }}
    runs-on: ubuntu-latest
    needs: [ unit-test, test-typings ]
    env:
      DIALECT: ${{ matrix.native && 'postgres-native' || 'postgres' }}
      SEQ_PG_MINIFY_ALIASES: ${{ matrix.minify-aliases && '1' || '' }}
    steps:
      - uses: actions/checkout@3df4ab11eba7bda6032a0b82a6bb43b11571feac # v4.0.0
      - uses: actions/setup-node@5e21ff4d9bc1a8cf6de233a3057d20ec6b3fb69d # v3.8.1
        with:
          node-version: ${{ matrix.node-version }}
          cache: yarn
      - uses: actions/download-artifact@9bc31d5ccc31df68ecc42ccf4149144866c47d8a # v3.0.2
        with:
          name: install-build-artifact-node-${{ matrix.node-version }}
      - name: Extract artifact
        run: tar -xf install-build-node-${{ matrix.node-version }}.tar
      - name: Install pg-native
        run: yarn workspace @sequelize/core add pg-native
        if: matrix.native
      - run: yarn start-postgres-${{ matrix.postgres-version }}
      - name: Integration Tests
        run: yarn lerna run test-integration --scope=@sequelize/core
  test-oldest-latest:
    strategy:
      fail-fast: false
      matrix:
        node-version: [18,20]
        database-version: [oldest, latest]
        dialect: [mysql, mariadb, mssql, db2]
    name: ${{ matrix.dialect }} ${{ matrix.database-version }} (Node ${{ matrix.node-version }})
    runs-on: ubuntu-latest
    needs: [ unit-test, test-typings ]
    env:
      DIALECT: ${{ matrix.dialect }}
    steps:
      - uses: actions/checkout@3df4ab11eba7bda6032a0b82a6bb43b11571feac # v4.0.0
      - uses: actions/setup-node@5e21ff4d9bc1a8cf6de233a3057d20ec6b3fb69d # v3.8.1
        with:
          node-version: ${{ matrix.node-version }}
          cache: yarn
      - uses: actions/download-artifact@9bc31d5ccc31df68ecc42ccf4149144866c47d8a # v3.0.2
        with:
          name: install-build-artifact-node-${{ matrix.node-version }}
      - name: Extract artifact
        run: tar -xf install-build-node-${{ matrix.node-version }}.tar
      - run: yarn start-${{ matrix.dialect }}-${{ matrix.database-version }}
      - name: Integration Tests
        run: yarn lerna run test-integration --scope=@sequelize/core
  release:
    name: Release
    runs-on: ubuntu-latest
    needs:
      [
        docs,
        test-sqlite,
        test-postgres,
        test-oldest-latest
      ]
    if: github.event_name == 'push'
    env:
      GITHUB_TOKEN: ${{ secrets.GITHUB_TOKEN }}
      NPM_TOKEN: ${{ secrets.NPM_TOKEN }}
      GH_TOKEN: ${{ secrets.GITHUB_TOKEN }}
    steps:
      - uses: actions/checkout@3df4ab11eba7bda6032a0b82a6bb43b11571feac # v4.0.0
        with:
          # Number of commits to fetch. 0 indicates all history for all branches and tags.
          # We need the entire history to generate the changelog properly
          fetch-depth: 0
      - uses: actions/setup-node@5e21ff4d9bc1a8cf6de233a3057d20ec6b3fb69d # v3.8.1
        with:
          node-version: 20.x
          cache: yarn
      - uses: actions/download-artifact@9bc31d5ccc31df68ecc42ccf4149144866c47d8a # v3.0.2
        with:
          name: install-build-artifact-node-20
      - name: Extract artifact
        run: tar -xf install-build-node-20.tar
      - name: Configure git
        run: |
          git config --global user.name "github-actions[bot]"
          git config --global user.email "bot@sequelize.org"
      - name: Set npm auth token
        run: npm config set '//registry.npmjs.org/:_authToken' "${NPM_TOKEN}"
      - run: yarn publish-all
      - id: sequelize
        uses: sdepold/github-action-get-latest-release@aa12fcb2943e8899cbcc29ff6f73409b32b48fa1 # master
        with:
          repository: sequelize/sequelize
      - name: Notify channels
        run: |
          curl -XPOST -u "sdepold:${{ secrets.GH_TOKEN }}" -H "Accept: application/vnd.github.v3+json" -H "Content-Type: application/json" https://api.github.com/repos/sequelize/sequelize/dispatches --data '{"event_type":"Release notifier","client_payload":{"release-id": ${{ steps.sequelize.outputs.id }}}}'
      - name: Notify docs repo
        run: |
          curl -XPOST -u "sdepold:${{ secrets.GH_TOKEN }}" -H "Accept: application/vnd.github.v3+json" -H "Content-Type: application/json" https://api.github.com/repos/sequelize/website/dispatches --data '{"event_type":"Build website"}'<|MERGE_RESOLUTION|>--- conflicted
+++ resolved
@@ -105,11 +105,7 @@
     needs: lint # don't bother running if lint tests fail
     steps:
       - uses: actions/checkout@c85c95e3d7251135ab7dc9ce3241c5835cc595a9 # v3.5.3
-<<<<<<< HEAD
-      - uses: actions/setup-node@e33196f7422957bea03ed53f6fbb155025ffc7b8 # v3.7.0
-=======
-      - uses: actions/setup-node@5e21ff4d9bc1a8cf6de233a3057d20ec6b3fb69d # v3.8.1
->>>>>>> d856cb92
+      - uses: actions/setup-node@5e21ff4d9bc1a8cf6de233a3057d20ec6b3fb69d # v3.8.1
         with:
           node-version: ${{ matrix.node-version }}
           cache: yarn
