--- conflicted
+++ resolved
@@ -52,11 +52,7 @@
       return (
         !/(^|\\)index\./.test(pathname) &&
         !pathname.startsWith('.DS_Store') &&
-<<<<<<< HEAD
-        !pathname.endsWith('.spec.ts') &&
-=======
         !pathname.endsWith('.spec.js') &&
->>>>>>> f05281cd
         !pathname.endsWith('.test.js') &&
         !pathname.includes('__tests__/') &&
         !pathname.includes('_internal/') &&
